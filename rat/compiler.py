import collections
import itertools
import logging
import numpy
import pandas
import jax
import jax.numpy
import jax.scipy.stats
from typing import Iterable, List, Dict, Set, Tuple, Union
import warnings

from . import ops
from . import variables


class CompileError(Exception):
    def __init__(self, message, code_string: str, line_num: int = -1, column_num: int = -1):
        code_string = code_string.split("\n")[line_num] if code_string else ""
        exception_message = f"An error occured while compiling the following line({line_num}:{column_num}):\n{code_string}\n{' ' * column_num + '^'}\n{message}"
        super().__init__(exception_message)


class Compiler:
    data_df: pandas.DataFrame
    expr_tree_list: List[ops.Expr]
    model_code_string: str

    def __init__(self, data_df: pandas.DataFrame, expr_tree_list: List[ops.Expr], model_code_string: str = ""):
        """
        The rat compiler receives the data dataframe and parsed expression trees and generates Python code which is used
        to declare the target logpdf for inference. During compilation, a total of 2 passes are done through the
        expression tree, excluding 2 separate topological sort operations for identifying compilation order.
        The first pass is based on reverse dependency order and resolves subscripts, while the second pass runs in
        standard dependence order and does the actual codegen/linking with ops.

        In a high level, Compiler does the following operations:

        1. generate reverse dependency graph
        2-1. generate base_df(reference df) for every subscripted parameter
        2-2. generate variable.Subscript() for each variable/data
        3. generate canonical dependency graph
        4-1. generate variable.Param/AssignedParam/Data and variable.SubscriptUse()
        4-2. generate python source for model
        """
        self.data_df = data_df
        self.expr_tree_list = expr_tree_list
        self.model_code_string = model_code_string

        # these dataframes that go into variables.Subscript. Each row is a unique combination of indexes
        self.parameter_base_df: Dict[str, pandas.DataFrame] = {}

        # these dataframes that go into variables.Subscript
        self.data_base_df: Dict[str, pandas.DataFrame] = {}

        # this is the dictionary that keeps track of what names the parameter subscripts were defined as
        self.parameter_subscript_names: Dict[str, List[Set[str]]] = {}

        # this set keep track of variable names that are not parameters, i.e. assigned by assignment
        self.assigned_parameter_keys: Set[str] = set()

        self.data_variables: Dict[str, variables.Data] = {}
        self.parameter_variables: Dict[str, variables.Param] = {}
        self.assigned_parameter_variables: Dict[str, variables.AssignedParam] = {}
        self.subscript_use_variables: Dict[str, variables.SubscriptUse] = {}
        self.variable_subscripts: Dict[str, variables.Subscript] = {}

<<<<<<< HEAD
    def _identify_primary_symbols(self):
=======
    def _generate_dependency_graph(self, reversed=False) -> Dict[str, Set[str]]:
        """
        Generate a dependency graph of all variables/data within self.expr_tree_list.
        Parameter 'reversed', if True, will reverse the standard dependence order of LHS | RHS into RHS | LHS
        """
        dependency_graph: Dict[str, Set[str]] = {}  # this is the dependency graph
        for line in self.expr_tree_list:  # iterate over every line
            if isinstance(line, ops.Distr):
                lhs = line.variate
            elif isinstance(line, ops.Assignment):
                lhs = line.lhs

            lhs_op_key = lhs.get_key()
            if lhs_op_key not in dependency_graph:
                dependency_graph[lhs_op_key] = set()

            for subexpr in ops.search_tree(line, ops.Param, ops.Data):
                rhs_op_key = subexpr.get_key()
                if rhs_op_key == lhs_op_key:
                    continue

                if rhs_op_key not in dependency_graph:
                    dependency_graph[rhs_op_key] = set()

                if reversed:
                    dependency_graph[rhs_op_key].add(lhs_op_key)
                else:
                    dependency_graph[lhs_op_key].add(rhs_op_key)

        return dependency_graph

    def _order_expr_tree(self, dependency_graph: Dict[str, Set[str]]):
        """
        Given a dependence graph, reorder the expression trees in self.expr_tree_list in topological order.
        """
        var_evalulation_order: List[str] = []  # topologically sorted variable names
        current_recursion_lhs = None

        def recursive_order_search(current):
            if current in var_evalulation_order:
                return
            for child in dependency_graph[current]:
                recursive_order_search(child)
            var_evalulation_order.append(current)

        try:
            for expr in self.expr_tree_list:
                if isinstance(expr, ops.Distr):
                    lhs = expr.variate
                elif isinstance(expr, ops.Assignment):
                    lhs = expr.lhs
                current_recursion_lhs = lhs
                recursive_order_search(lhs.get_key())
        except RecursionError as e:
            raise CompileError(
                "Could not topologically order the expression tree. This is because your model is cyclic.",
                self.model_code_string,
                current_recursion_lhs.line_index,
                current_recursion_lhs.column_index,
            ) from e

        # create (Expr, lhs_var_name) pair, which is used to sort based on lhs_var_name
        expr_tree_list = [[x, x.lhs.get_key() if isinstance(x, ops.Assignment) else x.variate.get_key()] for x in self.expr_tree_list]

        # we move self-dependant lines(y = y + 1) to the lowest priority of lines that share the same LHS
        # since recursions should occur after all values for subscipt indexes has been assigned
        # we add 0.5 to the sorting number if self-dependant.
        def get_index(expr, lhs_name):
            try:
                rhs = expr.rhs if isinstance(expr, ops.Assignment) else expr.variate
                for param in ops.search_tree(rhs, ops.Param):
                    if param.name == lhs_name:
                        return var_evalulation_order.index(lhs_name) + 0.5

                return var_evalulation_order.index(lhs_name)
            except ValueError as e:
                raise CompileError(
                    f"First pass error: key {lhs_name} not found while ordering expressions. Please check that all variables/parameters have been declared.",
                    self.model_code_string,
                    line_num=expr.line_index,
                    column_num=0,
                ) from e

        return [elem[0] for elem in sorted(expr_tree_list, key=lambda x: get_index(x[0], x[1]))]

    def _build_base_df(self, rev_ordered_expr_trees: List[ops.Expr]):
        """
        First code pass. This function must receive the *reversed* dependence graph, or RHS | LHS where edges go from
        RHS to LHS. This function will loop over the expression trees once, and write the parameter base dataframes into
        the class attribute self. parameter_base_df.

        The core two classes related to subscripts are `variables.Subscript` and `variables.SubscriptUse`. In short,
        `Subscript` denotes the dataframe where the variable is used in LHS. It's used as the basis for resolving
        subscripts on its RHS.
        Meanwhile, `SubscriptUse` is what's given to Param in RHS. It's inferred from the LHS variable's `Subscript`,
        which is indexed according to the RHS subscript.

        1. generate base_df for every LHS variable
        2. identify every subscript scheme for all subscripted variables
        """
>>>>>>> e8c15e16
        # figure out which symbols will have dataframes
        has_dataframe = set()
        for top_expr in self.expr_tree_list:
            for primeable_symbol in ops.search_tree(top_expr, ops.PrimeableExpr):
                if isinstance(primeable_symbol, ops.Data) or primeable_symbol.subscript is not None:
                    has_dataframe.add(primeable_symbol.get_key())

        for top_expr in self.expr_tree_list:
            # We compute the primary variable reference in a line of code with the rules:
            # 1. There can only be one primary variable reference (priming two references to the same variable is still an error)
            # 2. If a variable is marked as primary, then it is the primary variable.
            # 3. If there is no marked primary variable, then all variables with dataframes are treated as prime.
            # 4. If there are no variables with dataframes, the leftmost one is the primary one
            # 5. It is an error if no primary variable can be identified
            primary_symbol: ops.PrimeableExpr = None
            # Rule 2
            for primeable_symbol in ops.search_tree(top_expr, ops.PrimeableExpr):
                if primeable_symbol.prime:
                    if primary_symbol is None:
                        primary_symbol = primeable_symbol
                    else:
                        msg = f"Found two marked primary variables {primary_symbol.get_key()} and {primeable_symbol.get_key()}. There should only be one"
                        raise CompileError(msg, self.model_code_string, top_expr.line_index, top_expr.column_index)

            # Rule 3
            if primary_symbol is None:
                for primeable_symbol in ops.search_tree(top_expr, ops.PrimeableExpr):
                    primeable_key = primeable_symbol.get_key()

                    if primeable_key in has_dataframe:
                        if primary_symbol is None:
                            primary_symbol = primeable_symbol
                        else:
                            primary_key = primary_symbol.get_key()
                            if primary_key != primeable_key:
                                msg = f"No marked primary variable and at least {primary_key} and {primeable_key} are candidates. A primary variable should be marked manually"
                                raise CompileError(msg, self.model_code_string, top_expr.line_index, top_expr.column_index)
                            else:
                                msg = f"No marked primary variable but found multiple references to {primary_key}. One reference should be marked manually"
                                raise CompileError(msg, self.model_code_string, top_expr.line_index, top_expr.column_index)

            # Rule 4
            if primary_symbol is None:
                for primeable_symbol in ops.search_tree(top_expr, ops.PrimeableExpr):
                    primary_symbol = primeable_symbol
                    break

            # Rule 5
            if primary_symbol is None:
                msg = f"No primary variable found on line (this means there are no candidate variables)"
                raise CompileError(msg, self.model_code_string, top_expr.line_index, top_expr.column_index)

            # Mark the primary symbol if it wasn't already
            primary_symbol.prime = True

    def _get_primary_symbol_from_statement(self, top_expr):
        """
        Get the primary symbol in a statement. This assumes that the statement has
        only one primary symbol
        """
        for primary_symbol in ops.search_tree(top_expr, ops.PrimeableExpr):
            if primary_symbol.prime:
                break
        else:
            msg = f"Internal compiler error. No primary variable found"
            raise CompileError(msg, self.model_code_string, top_expr.line_index, top_expr.column_index)
        return primary_symbol

    def _build_base_df(self):
        """
        First code pass. This function must receive the *reversed* dependence graph, or RHS | LHS where edges go from
        RHS to LHS. This function will loop over the expression trees once, and write the parameter base dataframes into
        the class attribute self. parameter_base_df.

        The core two classes related to subscripts are `variables.Subscript` and `variables.SubscriptUse`. In short,
        `Subscript` denotes the dataframe where the variable is used in LHS. It's used as the basis for resolving
        subscripts on its RHS.
        Meanwhile, `SubscriptUse` is what's given to Param in RHS. It's inferred from the LHS variable's `Subscript`,
        which is indexed according to the RHS subscript.

        1. generate base_df for every LHS variable
        2. identify every subscript scheme for all subscripted variables
        """

        # Make sure that all secondary parameter uses precede primary uses (or throw an error)
        N_lines = len(self.expr_tree_list)
        for i, top_expr in enumerate(self.expr_tree_list):
            primary_symbol = self._get_primary_symbol_from_statement(top_expr)

            primary_key = primary_symbol.get_key()

            # There aren't any restrictions on primary/secondary data
            if isinstance(primary_symbol, ops.Data):
                continue

            for j in range(i + 1, N_lines):
                for secondary_symbol in ops.search_tree(self.expr_tree_list[j], ops.Param):
                    secondary_key = secondary_symbol.get_key()

                    if primary_key == secondary_key and not secondary_symbol.prime:
                        msg = f"Primary variable {primary_symbol.get_key()} used on line {i} but then referenced as non-prime on line {j}. The primed uses must come last"
                        raise CompileError(msg, self.model_code_string, primary_symbol.line_index, primary_symbol.column_index)

        for top_expr in self.expr_tree_list:
            primary_symbol = self._get_primary_symbol_from_statement(top_expr)
            primary_key = primary_symbol.get_key()

            # Identify the primary dataframe if there is one and resolve naming issues
            primary_key = primary_symbol.get_key()
            match primary_symbol:
                case ops.Data():
                    # If the primary primary_symbol is data, the reference dataframe is the data dataframe
                    primary_df = self.data_df
                # TODO: This isn't implemented but might make sense
                # case ops.Subscript():
                # If the primary primary_symbol is a subscript, the reference dataframe is the data dataframe
                #    primary_df = self.data_df
                case ops.Param():
                    # For parameters
                    # 1. A subscripted primary parameter primary_symbol must have a dataframe
                    # 2. If there is no subscript, then:
                    #    A. If a dataframe exists, then column names must be uniquely defined
                    #    B. If no dataframe exists, the parameter is a scalar
                    # Since the lines are evaluated in a topological order, the rows of the primary dataframe are known at this point.
                    if primary_key in self.parameter_base_df:
                        primary_df = self.parameter_base_df[primary_key].copy()

                        # If the primary primary_symbol is subscripted, should be a dataframe
                        if primary_symbol.subscript:
                            # Handle subscript renaming
                            try:
                                primary_df.columns = tuple(primary_symbol.subscript.get_key())
                            except ValueError as e:
                                # if usage subscript length and declared subscript length do not match, raise exception
                                msg = f"Rename {primary_symbol.code()} not possible, {len(primary_df.columns)} required names but {len(primary_symbol.subscript.get_key())} given."
                                raise CompileError(
                                    msg, self.model_code_string, primary_symbol.line_index, primary_symbol.column_index
                                ) from e

                            self.parameter_base_df[primary_key].columns = primary_df.columns
                        else:
                            for n, in_use_subscripts in enumerate(self.parameter_subscript_names[primary_key]):
                                if len(in_use_subscripts) > 1:
                                    msg = f"Subscript(s) of {primary_key} must be renamed, the name for subscript {n} is ambiguous ({in_use_subscripts})"
                                    raise CompileError(msg, self.model_code_string, primary_symbol.line_index, primary_symbol.column_index)
                    else:
                        primary_df = None
                case _:
                    msg = f"Expected a parameter or data primary_symbol but got type {primary_symbol.__class__.__name__}"
                    raise CompileError(msg, self.model_code_string, primary_symbol.line_index, primary_symbol.column_index)

            # Find every other parameter in the line and attempt to construct data
            # frames for the ones with subscripts
            for param in ops.search_tree(top_expr, ops.Param):
                param_key = param.get_key()

                # no need to check the primary symbol
                if param_key == primary_key:
                    continue

                # if the symbol is not subscripted, nothing more needs to be done
                if not param.subscript:
                    continue

                # get the subscripted columns from primary df
                try:
                    use_df = primary_df.loc[:, param.subscript.get_key()]
                except KeyError as e:
                    # this means a subscript referenced does not exist in the primary dataframe
                    msg = f"Couldn't index RHS variable {param_key}'s declared subscript{param.subscript.get_key()} from LHS base df, which has subscripts {tuple(primary_df.columns)}."
                    raise CompileError(msg, self.model_code_string, param.line_index, param.column_index) from e
                except AttributeError as e:
                    # this means LHS has no base dataframe but a subscript was attempted from RHS
                    msg = f"Variable {param_key} attempted to subscript using {param.subscript.get_key()}, but primary variable {primary_key} has no subscripts!"
                    raise CompileError(msg, self.model_code_string, param.line_index, param.column_index) from e

                if param_key in self.parameter_base_df:
                    # if we already have a base_df registered, try merging them
                    try:
                        use_df.columns = tuple(self.parameter_base_df[param_key])
                    except ValueError as e:
                        msg = f"Subscript length mismatch: variable on RHS side {param_key} has declared subscript of length {len(param_key)}, but has been used with a subscript of length {len(self.parameter_base_df[param_key])}"
                        raise CompileError(msg, self.model_code_string, param.line_index, param.column_index) from e

                    self.parameter_base_df[param_key] = (
                        pandas.concat([self.parameter_base_df[param_key], use_df]).drop_duplicates().reset_index(drop=True)
                    )

                    # keep track of subscript names for each position
                    for n, subscript in enumerate(param.subscript.get_key()):
                        self.parameter_subscript_names[param_key][n].add(subscript)

                else:  # or generate base df for RHS variable if it doesn't exist
                    # this list of sets keep track of the aliases of each subscript position
                    self.parameter_subscript_names[param_key] = [set() for _ in range((len(param.subscript.get_key())))]
                    for n, subscript in enumerate(param.subscript.get_key()):
                        self.parameter_subscript_names[param_key][n].add(subscript)
                    self.parameter_base_df[param_key] = use_df.drop_duplicates().sort_values(list(use_df.columns)).reset_index(drop=True)

            # TODO: This check will need to get fancier when there are multiple dataframes
            # Find every Data in the line and make sure that they all have the necessary subscripts
            for data in ops.search_tree(top_expr, ops.Data):
                data_key = data.get_key()

                self.data_base_df[data_key] = self.data_df

    def _build_variables(self):
        """
        The goal in the second pass is
        1. Generate variable.Param, variable.AssignedParam, variable.Data for each respective variable/data
        2. Generate variable.SubscriptUse and map them to variable.Param/AssignedParam. They are used to resolve RHS
        subscripts from the LHS base_df

        The expression trees must be sorted in canonical topological order(LHS | RHS) in order to run succesfully.
        """

        # Parameters cannot be used after they are assigned
        N_lines = len(self.expr_tree_list)
        for i, top_expr in enumerate(self.expr_tree_list):
            match top_expr:
                case ops.Assignment(lhs):
                    for j in range(i + 1, N_lines):
                        lhs_key = lhs.get_key()
                        for symbol in ops.search_tree(self.expr_tree_list[j], ops.Param):
                            symbol_key = symbol.get_key()
                            if symbol_key == lhs_key:
                                msg = f"Parameter {lhs.get_key()} is assigned on line {i} but used on line {j}. A variable cannot be used after it is assigned"
                                raise CompileError(msg, self.model_code_string, lhs.line_index, lhs.column_index)
        
        ordered_expr_trees = list(reversed(self.expr_tree_list))

        def unique_subscript_use_itentifier_generator():
            identifier = 0

            while True:
                yield repr(identifier)
                identifier += 1

        unique_subscript_use_itentifier = unique_subscript_use_itentifier_generator()

        # Create variable objects
        for top_expr in ordered_expr_trees:
            # if top_expr is an assignment, pull out the left hand side and treat that specially
            match top_expr:
                case ops.Assignment(lhs, remainder):
                    lhs_key = lhs.get_key()

                    if not isinstance(lhs, ops.Param):
                        msg = f"Left hand side for assignment statement must be a parameter instead of {lhs.__class__.__name__}"
                        raise CompileError(msg, self.model_code_string, lhs.line_index, lhs.column_index)

                    # create the variable if necessary
                    if lhs_key not in self.assigned_parameter_variables:
                        # if the underlying variable has a dataframe, there will be an entry in variable_subscripts
                        if lhs_key in self.variable_subscripts:
                            lhs_variable = variables.AssignedParam(lhs, remainder, self.variable_subscripts[lhs_key])
                        else:
                            lhs_variable = variables.AssignedParam(lhs, remainder)

                    # if this variable is stored in parameter_variables, remove the entry there
                    if lhs_key in self.parameter_variables:
                        self.parameter_variables.pop(lhs_key)

                    self.assigned_parameter_variables[lhs_key] = lhs_variable
                case remainder:
                    pass

            # remainder at this point is the part of top_expr that is not the left hand side of an assignment
            for symbol in ops.search_tree(remainder, ops.Data, ops.Param):
                symbol_key = symbol.get_key()

                match symbol:
                    case ops.Data():
                        # create the variable if necessary
                        if symbol_key not in self.data_variables:
                            self.data_variables[symbol_key] = variables.Data(
                                name=symbol_key,
                                series=self.data_base_df[symbol_key].loc[:, symbol_key],
                                subscript=self.variable_subscripts[symbol_key],
                            )
                    case ops.Param():
                        # create the variable if necessary
                        if symbol_key not in self.assigned_parameter_variables and symbol_key not in self.parameter_variables:
                            # if the underlying variable has a dataframe, there will be an entry in variable_subscripts
                            if symbol_key in self.variable_subscripts:
                                variable = variables.Param(name=symbol_key, subscript=self.variable_subscripts[symbol_key])
                            else:
                                variable = variables.Param(name=symbol_key)

                            self.parameter_variables[symbol_key] = variable
                    case _:
                        msg = f"Internal compiler error"
                        raise CompileError(msg, self.model_code_string, lhs.line_index, lhs.column_index)

        # Handle constraints
        for top_expr in ordered_expr_trees:
            for parameter_symbol in ops.search_tree(top_expr, ops.Param):
                parameter_key = parameter_symbol.get_key()

                try:  # evaluate constraint expressions
                    lower_expr = parameter_symbol.lower
                    upper_expr = parameter_symbol.upper

                    lower_constraint_value = float(eval(lower_expr.code())) if lower_expr is not None else None
                    upper_constraint_value = float(eval(upper_expr.code())) if upper_expr is not None else None
                except Exception as e:
                    msg = f"Error when evaluating constraints for {parameter_key}. Constraint expressions must be able to be evaluated at compile time."
                    raise CompileError(msg, self.model_code_string, parameter_symbol.line_index, parameter_symbol.column_index) from e

                # we only pay attention to constraints on actual parameters
                if parameter_key in self.parameter_variables:
                    parameter_variable = self.parameter_variables[parameter_key]

                    # apply constraints
                    try:
                        parameter_variable.set_constraints(lower_constraint_value, upper_constraint_value)
                    except Exception as e:
                        msg = f"Constraints of {parameter_key} have already been set"
                        raise CompileError(msg, self.model_code_string, parameter_symbol.line_index, parameter_symbol.column_index)

        # Link ops back to variables
        for top_expr in ordered_expr_trees:
            for symbol in ops.search_tree(top_expr, ops.Data, ops.Param):
                symbol_key = symbol.get_key()

                match symbol:
                    case ops.Data():
                        # point symbol to appropriate variable
                        if symbol_key not in self.data_variables:
                            msg = f"Internal compiler error: Could not find data variable {symbol_key}"
                            raise CompileError(msg, self.model_code_string, symbol.line_index, symbol.column_index)

                        symbol.variable = self.data_variables[symbol_key]

                    case ops.Param():
                        # If this symbol has a dataframe, then it must be left joinable to the primary dataframe
                        if symbol_key in self.variable_subscripts:
                            self.variable_subscripts[symbol_key]

                        # point symbol to appropriate variable
                        if symbol_key in self.assigned_parameter_variables:
                            symbol.variable = self.assigned_parameter_variables[symbol_key]
                        elif symbol_key in self.parameter_variables:
                            symbol.variable = self.parameter_variables[symbol_key]
                        else:
                            msg = f"Internal compiler error: Could not find parameter variable {symbol_key}"
                            raise CompileError(msg, self.model_code_string, symbol.line_index, symbol.column_index)

        # Build SubscriptUse variables for every time a variable is subscripted
        for top_expr in ordered_expr_trees:
            # At this point there should only be one primary variable per line
            primary_op = self._get_primary_symbol_from_statement(top_expr)

            primary_key = primary_op.get_key()

            for symbol in ops.search_tree(top_expr, ops.Data, ops.Param):
                # For each data op in the line (excluding left-hand-sides):
                # 1. Make sure that any dataframe attached to this symbol can be joined to the primary dataframe
                # 2. Link the symbol to the appropriate variable
                # 3. Build necessary SubscriptUse objects
                symbol_key = symbol.get_key()

                # resolve subscripts
                if symbol.subscript is not None:
                    primary_df = self.variable_subscripts[primary_key].base_df

                    # incorporate shifts into variable.Subscript
                    self.variable_subscripts[symbol_key].incorporate_shifts(symbol.subscript.shifts)

                    # extract the subscripts from the base df and link them into variable.SubscriptUse
                    # TODO: I'm suspicious we need some sort of error checking on this giant statement -- like
                    # I'm not sure why we expect primary_df to have the symbol subscripts here
                    variable_subscript_use = variables.SubscriptUse(
                        names=symbol.subscript.get_key(),
                        df=primary_df.loc[:, symbol.subscript.get_key()],
                        subscript=self.variable_subscripts[symbol_key],
                        unique_id=next(unique_subscript_use_itentifier),
                        shifts=symbol.subscript.shifts,
                    )

                    try:
                        variable_subscript_use.to_numpy()
                    except Exception as e:
                        msg = f"Could not uniquely join rows of dataframe of {symbol_key} into {primary_key} on {symbol_key}"
                        raise CompileError(msg, self.model_code_string, symbol.line_index, symbol.column_index)

                    # link the created variable.SubscriptUse into ops.Param
                    symbol.subscript.variable = variable_subscript_use
                    self.subscript_use_variables[variable_subscript_use.code()] = variable_subscript_use

                    # quickly check to make sure subscripts don't exist for Data
                    # for subexpr in ops.search_tree(top_expr, ops.Data):
                    #    subexpr_key = subexpr.get_key()
                    #    if subexpr.subscript:
                    #        raise CompileError(
                    #            f"Indexing on data variables ({subexpr_key}) not supported",
                    #            self.model_code_string,
                    #            subexpr.line_index,
                    #            subexpr.column_index,
                    #        )

            # self.line_functions.append(line_function)
            logging.debug(f"data: {list(self.data_variables.keys())}")
            logging.debug(f"parameters: {list(self.parameter_variables.keys())}")
            logging.debug(f"assigned parameters {list(self.assigned_parameter_variables.keys())}")

    def _generate_python_source(self):
        """
        Return python source containing functions for constraining and transforming variables and
        evaluating all the log densities
        """
        # Get parameter dimensions so can build individual arguments from
        # unconstrained vector
        unconstrained_parameter_size = 0
        parameter_names = []
        parameter_offsets = []
        parameter_sizes = []
        for name, parameter in self.parameter_variables.items():
            parameter_names.append(name)
            parameter_offsets.append(unconstrained_parameter_size)
            parameter_size = parameter.size()
            parameter_sizes.append(parameter_size)

            if parameter_size is not None:
                unconstrained_parameter_size += parameter_size
            else:
                unconstrained_parameter_size += 1

        # Generate code for unconstraining and transforming parameters
        code = (
            f"import rat.constraints\n"
            f"import rat.math\n"
            f"import jax\n"
            f"\nunconstrained_parameter_size = {unconstrained_parameter_size}\n"
            f"\ndef constrain_parameters(unconstrained_parameter_vector, pad=True):\n"
            f"    unconstrained_parameters = {{}}\n"
            f"    parameters = {{}}\n"
            f"    total = 0.0\n"
        )

        # Constrain parameters
        for name, offset, size in zip(parameter_names, parameter_offsets, parameter_sizes):
            unconstrained_reference = f"unconstrained_parameters['{name}']"
            constrained_reference = f"parameters['{name}']"
            code += f"\n    # {name}\n"
            if size is not None:
                code += f"    {unconstrained_reference} = unconstrained_parameter_vector[..., {offset} : {offset + size}]\n"
            else:
                code += f"    {unconstrained_reference} = unconstrained_parameter_vector[..., {offset}]\n"

            variable = self.parameter_variables[name]
            lower = variable.lower
            upper = variable.upper

            if lower > float("-inf") or upper < float("inf"):
                if lower > float("-inf") and upper == float("inf"):
                    code += f"    {constrained_reference}, constraints_jacobian_adjustment = rat.constraints.lower({unconstrained_reference}, {lower})\n"
                elif lower == float("inf") and upper < float("inf"):
                    code += f"    {constrained_reference}, constraints_jacobian_adjustment = rat.constraints.upper({unconstrained_reference}, {upper})\n"
                elif lower > float("-inf") and upper < float("inf"):
                    code += f"    {constrained_reference}, constraints_jacobian_adjustment = rat.constraints.finite({unconstrained_reference}, {lower}, {upper})\n"

                code += "    total += jax.numpy.sum(constraints_jacobian_adjustment)\n"
            else:
                code += f"    {constrained_reference} = {unconstrained_reference}\n"

            if size is not None and size != variable.padded_size():
                code += f"    if pad:\n"
                code += f"        {constrained_reference} = jax.numpy.pad({constrained_reference}, (0, {variable.padded_size() - size}))\n"
        code += "\n    return total, parameters\n"

        ordered_expr_trees = list(reversed(self.expr_tree_list))

        # Transform parameters
        code += "\ndef transform_parameters(data, subscripts, parameters):"
        for top_expr in ordered_expr_trees:
            if isinstance(top_expr, ops.Assignment):
                lhs_key = top_expr.lhs.get_key()
                code += f"\n    # {lhs_key}\n"
                code += f"    parameters['{lhs_key}'] = {top_expr.rhs.code()}\n"
        code += "\n    return parameters\n"

        # Generate code for evaluating densities
        code += f"\ndef evaluate_densities(data, subscripts, parameters):\n" f"    target = 0.0\n"

        for top_expr in ordered_expr_trees:
            if isinstance(top_expr, ops.Distr):
                code += f"    target += jax.numpy.sum({top_expr.code()})\n"
        code += "\n    return target"

        return code

    def compile(
        self,
    ) -> Tuple[
        Dict[str, variables.Data],
        Dict[str, variables.Param],
        Dict[str, variables.AssignedParam],
        Dict[str, variables.SubscriptUse],
        str,
    ]:
        if self.parameter_variables:
            raise Exception("Compiler.compile() may be invoked only once per instance. Create a new instance to recompile.")

        self._identify_primary_symbols()

        # build the parameter_base_df for each variable
        self._build_base_df()

        # build variable.Subscript for each parameter
        logging.debug("now printing parameter_base_df")
        for var_name, subscript_names in self.parameter_subscript_names.items():
            logging.debug(var_name)
            logging.debug(self.parameter_base_df[var_name])
            self.variable_subscripts[var_name] = variables.Subscript(self.parameter_base_df[var_name], subscript_names)
        logging.debug("done printing parameter_base_df")

        # build variable.Subscript for each data
        logging.debug("now printing data_base_df")
        for var_name, base_df in self.data_base_df.items():
            logging.debug(var_name)
            self.variable_subscripts[var_name] = variables.Subscript(base_df, [])
        logging.debug("done printing data_base_df")

        logging.debug("now printing variable_subscripts")
        for key, val in self.variable_subscripts.items():
            logging.debug(key)
            logging.debug(val.base_df)
            logging.info(f"Subscript data for parameter {key}:")
            val.log_summary(logging.INFO)
            logging.info("-----")
        logging.debug("done printing variable_subscripts")

        # run seconds pass, which binds subscripts and does codegen
        self._build_variables()

        return (
            self.data_variables,
            self.parameter_variables,
            self.assigned_parameter_variables,
            self.subscript_use_variables,
            self._generate_python_source(),
        )<|MERGE_RESOLUTION|>--- conflicted
+++ resolved
@@ -64,110 +64,7 @@
         self.subscript_use_variables: Dict[str, variables.SubscriptUse] = {}
         self.variable_subscripts: Dict[str, variables.Subscript] = {}
 
-<<<<<<< HEAD
     def _identify_primary_symbols(self):
-=======
-    def _generate_dependency_graph(self, reversed=False) -> Dict[str, Set[str]]:
-        """
-        Generate a dependency graph of all variables/data within self.expr_tree_list.
-        Parameter 'reversed', if True, will reverse the standard dependence order of LHS | RHS into RHS | LHS
-        """
-        dependency_graph: Dict[str, Set[str]] = {}  # this is the dependency graph
-        for line in self.expr_tree_list:  # iterate over every line
-            if isinstance(line, ops.Distr):
-                lhs = line.variate
-            elif isinstance(line, ops.Assignment):
-                lhs = line.lhs
-
-            lhs_op_key = lhs.get_key()
-            if lhs_op_key not in dependency_graph:
-                dependency_graph[lhs_op_key] = set()
-
-            for subexpr in ops.search_tree(line, ops.Param, ops.Data):
-                rhs_op_key = subexpr.get_key()
-                if rhs_op_key == lhs_op_key:
-                    continue
-
-                if rhs_op_key not in dependency_graph:
-                    dependency_graph[rhs_op_key] = set()
-
-                if reversed:
-                    dependency_graph[rhs_op_key].add(lhs_op_key)
-                else:
-                    dependency_graph[lhs_op_key].add(rhs_op_key)
-
-        return dependency_graph
-
-    def _order_expr_tree(self, dependency_graph: Dict[str, Set[str]]):
-        """
-        Given a dependence graph, reorder the expression trees in self.expr_tree_list in topological order.
-        """
-        var_evalulation_order: List[str] = []  # topologically sorted variable names
-        current_recursion_lhs = None
-
-        def recursive_order_search(current):
-            if current in var_evalulation_order:
-                return
-            for child in dependency_graph[current]:
-                recursive_order_search(child)
-            var_evalulation_order.append(current)
-
-        try:
-            for expr in self.expr_tree_list:
-                if isinstance(expr, ops.Distr):
-                    lhs = expr.variate
-                elif isinstance(expr, ops.Assignment):
-                    lhs = expr.lhs
-                current_recursion_lhs = lhs
-                recursive_order_search(lhs.get_key())
-        except RecursionError as e:
-            raise CompileError(
-                "Could not topologically order the expression tree. This is because your model is cyclic.",
-                self.model_code_string,
-                current_recursion_lhs.line_index,
-                current_recursion_lhs.column_index,
-            ) from e
-
-        # create (Expr, lhs_var_name) pair, which is used to sort based on lhs_var_name
-        expr_tree_list = [[x, x.lhs.get_key() if isinstance(x, ops.Assignment) else x.variate.get_key()] for x in self.expr_tree_list]
-
-        # we move self-dependant lines(y = y + 1) to the lowest priority of lines that share the same LHS
-        # since recursions should occur after all values for subscipt indexes has been assigned
-        # we add 0.5 to the sorting number if self-dependant.
-        def get_index(expr, lhs_name):
-            try:
-                rhs = expr.rhs if isinstance(expr, ops.Assignment) else expr.variate
-                for param in ops.search_tree(rhs, ops.Param):
-                    if param.name == lhs_name:
-                        return var_evalulation_order.index(lhs_name) + 0.5
-
-                return var_evalulation_order.index(lhs_name)
-            except ValueError as e:
-                raise CompileError(
-                    f"First pass error: key {lhs_name} not found while ordering expressions. Please check that all variables/parameters have been declared.",
-                    self.model_code_string,
-                    line_num=expr.line_index,
-                    column_num=0,
-                ) from e
-
-        return [elem[0] for elem in sorted(expr_tree_list, key=lambda x: get_index(x[0], x[1]))]
-
-    def _build_base_df(self, rev_ordered_expr_trees: List[ops.Expr]):
-        """
-        First code pass. This function must receive the *reversed* dependence graph, or RHS | LHS where edges go from
-        RHS to LHS. This function will loop over the expression trees once, and write the parameter base dataframes into
-        the class attribute self. parameter_base_df.
-
-        The core two classes related to subscripts are `variables.Subscript` and `variables.SubscriptUse`. In short,
-        `Subscript` denotes the dataframe where the variable is used in LHS. It's used as the basis for resolving
-        subscripts on its RHS.
-        Meanwhile, `SubscriptUse` is what's given to Param in RHS. It's inferred from the LHS variable's `Subscript`,
-        which is indexed according to the RHS subscript.
-
-        1. generate base_df for every LHS variable
-        2. identify every subscript scheme for all subscripted variables
-        """
->>>>>>> e8c15e16
         # figure out which symbols will have dataframes
         has_dataframe = set()
         for top_expr in self.expr_tree_list:
