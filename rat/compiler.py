import logging
import numpy
import pandas
import jax
import jax.numpy as jnp
import jax.scipy.stats
from typing import Iterable, List, Dict, Set

from . import ops
from . import variables


def bernoulli_logit(y, logit_p):
    log_p = -jax.numpy.log1p(jax.numpy.exp(-logit_p))
    log1m_p = -logit_p + log_p
    return jax.numpy.where(y == 0, log1m_p, log_p)


def log_normal(y, mu, sigma):
    logy = jax.numpy.log(y)
    return jax.scipy.stats.norm.logpdf(logy, mu, sigma) - logy


class LineFunction:
    data_variables: List[variables.Data]
    parameter_variables: List[variables.Param]
    index_use_variables: List[variables.IndexUse]
    assigned_parameter_variables: List[variables.AssignedParam]
    line: ops.Expr
    data_variable_names: List[str]
    parameter_variable_names: List[str]
    index_use_numpy: List[numpy.array] = []

    def __init__(
        self,
        data_variables: Iterable[variables.Data],
        parameter_variables: Iterable[variables.Param],
        assigned_parameter_variables: Iterable[variables.AssignedParam],
        index_use_variables: Iterable[variables.IndexUse],
        line: ops.Expr,
    ):
        self.data_variables = data_variables
        self.parameter_variables = parameter_variables
        self.data_variable_names = [data.name for data in data_variables]
        self.parameter_variable_names = [parameter.name for parameter in parameter_variables]
        self.assigned_parameter_variables = assigned_parameter_variables
        self.assigned_parameter_variables_names = [parameter.ops_param.name for parameter in assigned_parameter_variables]
        self.index_use_variables = list(index_use_variables)
        self.line = line

        vectorize_arguments = (
            [0] * len(self.data_variables)
            + [None] * len(self.parameter_variables)
            + [None] * len(self.assigned_parameter_variables)
            + [0] * len(self.index_use_variables)
        )
        function_local_scope = {}
        exec(self.code(), globals(), function_local_scope)
        compiled_function = function_local_scope["func"]
        if any(x is not None for x in vectorize_arguments):
            compiled_function = jax.vmap(compiled_function, vectorize_arguments, 0)

        self.func = lambda *args: jnp.sum(compiled_function(*args))

        self.index_use_numpy = [index_use.to_numpy() for index_use in self.index_use_variables]

    def code(self):
        argument_variables = self.data_variables + self.parameter_variables + self.assigned_parameter_variables + self.index_use_variables
        args = [variable.code() for variable in argument_variables]
        return "\n".join([f"def func({','.join(args)}):", f"  return {self.line.code()}"])

    def __call__(self, *args):
        # print("--------")
        # for arg in args:
        #     print(arg.shape)
        # for val in self.index_use_variables:
        #     print(val.names, val.to_numpy().shape)
        # print(self.code())
        return self.func(*args, *self.index_use_numpy)


# Iterate over the rhs variables, and store them in the graph
def generate_dependency_graph(parsed_lines : List[ops.Expr], reversed : bool =True):
    out_graph = {}
    for line in parsed_lines:
        if isinstance(line, ops.Distr):
            lhs = line.variate
        elif isinstance(line, ops.Assignment):
            lhs = line.lhs

        lhs_var_key = lhs.get_key()
        if lhs_var_key not in out_graph:
            out_graph[lhs_var_key] = set()

        for subexpr in ops.search_tree(line, ops.Param, ops.Data):
            rhs_var_key = subexpr.get_key()
            if rhs_var_key not in out_graph:
                out_graph[rhs_var_key] = set()
            if subexpr.get_key() == lhs_var_key:
                continue

            if reversed:
                out_graph[rhs_var_key].add(lhs_var_key)
            else:
                # if not isinstance(lhs, ops.Data):  # Data is independent, need nothing to evaluate data
                out_graph[lhs_var_key].add(rhs_var_key)
            # if isinstance(line, ops.Distr):
            #     if reversed:
            #         out_graph[rhs_var_key].add(lhs_var_key)
            #     else:
            #         # if not isinstance(lhs, ops.Data):  # Data is independent, need nothing to evaluate data
            #         out_graph[lhs_var_key].add(rhs_var_key)
            # else:
            #     if reversed:
            #         out_graph[rhs_var_key].add(lhs_var_key)
            #     else:
            #         out_graph[lhs_var_key].add(rhs_var_key)

    return out_graph

def topological_sort(graph):
    evaluation_order = []
    topsort_visited = set()

    def recursive_order_search(current):
        topsort_visited.add(current)
        for child in graph[current]:
            if child not in topsort_visited:
                recursive_order_search(child)

        evaluation_order.append(current)

    for val in tuple(graph.keys()):
        if val not in topsort_visited:
            recursive_order_search(val)

    return evaluation_order


def compile(data_df: pandas.DataFrame, parsed_lines: List[ops.Expr]):

    dependency_graph: Dict[str, Set[str]] = {}
    """the dependency graph stores for a key variable x values as variables that we need to know to evaluate.
    If we think of it as rhs | lhs, the dependency graph is an *acyclic* graph that has directed edges going 
    from rhs -> lhs. This is because subscripts on rhs can be resolved, given the dataframe of the lhs. However, for
    assignments, the order is reversed(lhs -> rhs) since we need rhs to infer its subscripts"""

    # traverse through all lines, assuming they are DAGs. This throws operational semantics out the window, but since
    # rat doesn't allow control flow(yet), I'm certain a cycle would mean that it's a mis-specified program

    dependency_graph = generate_dependency_graph(parsed_lines)
    evaluation_order = topological_sort(dependency_graph)
    # assignments need to be treated opposite

    # evaluation_order is the list of topologically sorted vertices

    logging.debug(f"reverse dependency graph: {dependency_graph}")
    logging.debug(f"first pass eval order: {evaluation_order}")

    # this is the dataframe that goes into variables.Index. Each row is a unique combination of indexes
    parameter_base_df: Dict[str, pandas.DataFrame] = {}

    # this set keep track of variable names that are not parameters, i.e. assigned by assignment
    assigned_parameter_keys: Set[str] = set()

    data_variables: Dict[str, variables.Data] = {}
    parameter_variables: Dict[str, variables.Param] = {}
    assigned_parameter_variables: Dict[str, variables.AssignedParam] = {}
    variable_indexes: Dict[str, variables.Index] = {}

    line_functions: List[LineFunction] = []

    # first pass : fill param_base_dfs of all parameters
    for target_var_name in evaluation_order:
        logging.debug(f"------first pass starting for {target_var_name}")
        target_var_index_key = None
        for line in parsed_lines:
            if isinstance(line, ops.Distr):
                lhs = line.variate
            elif isinstance(line, ops.Assignment):
                lhs = line.lhs
                assigned_parameter_keys.add(lhs.get_key())
                if lhs.get_key() == target_var_name:
                    if lhs.index:
                        if lhs.get_key() not in parameter_base_df:
                            raise Exception(f"Can't resolve {lhs.get_key()}")
                        target_var_index_key = lhs.index.get_key()

            if not lhs.get_key() == target_var_name:
                continue

            if isinstance(lhs, ops.Data):
                # If the left hand side is data, the dataframe comes from input
                line_df = data_df
            elif isinstance(lhs, ops.Param):
                # Otherwise, the dataframe comes from the parameter (unless it's scalar then it's none)
                if lhs.get_key() in parameter_base_df:
                    if parameter_base_df[lhs.get_key()] is not None:
                        if lhs.index is None:
                            raise Exception(f"{lhs.get_key()} must declare its subscripts to be used as a reference variable")
                        target_var_index_key = lhs.index.get_key()
                        line_df = parameter_base_df[lhs.get_key()].copy()
                        line_df.columns = tuple(lhs.index.get_key())
                    else:
                        line_df = None
                else:
<<<<<<< HEAD
                    if not lhs.index:
                        break
            
=======
                    if lhs.index:
                        pass
                    else:
                        continue

>>>>>>> 58c9da66
            # Find all the data referenced in the line
            for subexpr in ops.search_tree(line, ops.Data):
                data_variables[subexpr.get_key()] = variables.Data(subexpr.get_key(), data_df[subexpr.get_key()])

            # Find all the ways that each parameter is indexed
            for subexpr in ops.search_tree(line, ops.Param):
                # Is this handling y = y by ignoring it?
                if subexpr.get_key() == lhs.get_key():
                    continue
                subexpr_key = subexpr.get_key()
                if subexpr.index:
                    try:
                        v_df = line_df.loc[:, subexpr.index.get_key()]
                    except KeyError as e:
                        raise Exception(f"Dataframe for {lhs.get_key()} cannot be subscripted by {subexpr.index.get_key()}") from e
                    logging.debug(f"{subexpr_key} referenced")
                    if subexpr_key in parameter_base_df:
                        v_df.columns = tuple(parameter_base_df[subexpr_key].columns)
                        parameter_base_df[subexpr_key] = (
                            pandas.concat([parameter_base_df[subexpr_key], v_df]).drop_duplicates().reset_index(drop=True)
                        )
                    else:
                        parameter_base_df[subexpr_key] = v_df.drop_duplicates().reset_index(drop=True)
            
            break
        else:
            # Ignore variables in the input dataframe
            if target_var_name not in data_df.columns:
                raise Exception(f"Could not find a definition for {target_var_name} (it should either have a prior if it's a parameter or be assigned if it's a transformed parameter)")

        if target_var_name in parameter_base_df:
            parameter_base_df[target_var_name].columns = tuple(target_var_index_key)
            variable_indexes[target_var_name] = variables.Index(parameter_base_df[target_var_name])

    logging.debug("first pas finished")
    logging.debug("now printing variable_indexes")
    for key, val in variable_indexes.items():
        logging.debug(key)
        logging.debug(val.base_df)
    logging.debug("done printing variable_indexes")
    logging.debug("now printing parameter_Base_df")
    for key, val in parameter_base_df.items():
        logging.debug(key)
        logging.debug(val.dtypes)
    logging.debug("done printing parameter_base_df")

    """Now transpose the dependency graph(lhs -> rhs, or lhs | rhs). For a normal DAD, it's as simple as reversing the
     evaluation order. Unfortunately, since assignments always stay true as (lhs | rhs), we have to rebuild the DAG. :(
     Because we're trying to evaluate lhs given rhs, this is the canonical dependency graph representation for DAGs"""
    dependency_graph = generate_dependency_graph(parsed_lines, reversed=False)
    evaluation_order = topological_sort(dependency_graph)
    logging.debug(f"canonical dependency graph: {dependency_graph}")
    logging.debug(f"second pass eval order: {evaluation_order}")

    # since the statements are topologically sorted, a KeyError means a variable was undefined by the user.
    # we now iterate over the statements, assigning actual variables with variables.X
    for target_var_name in evaluation_order:  # current parameter/data name
        logging.debug("@" * 5)
        logging.debug(f"running 2nd pass for: {target_var_name}")
        logging.debug(f"data: {list(data_variables.keys())}")
        logging.debug(f"parameters: {list(parameter_variables.keys())}")
        logging.debug(f"assigned parameters {list(assigned_parameter_variables.keys())}")

        for line in parsed_lines:
            # the sets below denote variables needed in this line
            data_vars_used: Set[variables.Data] = set()
            parameter_vars_used: Set[variables.Param] = set()
            assigned_parameter_vars_used: Set[variables.AssignedParam] = set()
            index_use_vars_used: List[variables.IndexUse] = []

            if isinstance(line, ops.Distr):
                lhs = line.variate
            elif isinstance(line, ops.Assignment):
                lhs = line.lhs
            lhs_key = lhs.get_key()
            if lhs_key != target_var_name:
                continue  # worst case we run n! times where n is # of lines

            if isinstance(lhs, ops.Data):
                lhs_df = data_df
            else:
                if lhs.index is not None:
                    lhs_df = parameter_base_df[lhs.get_key()]

            if isinstance(line, ops.Distr):
                if isinstance(lhs, ops.Data):
                    data_vars_used.add(lhs_key)
                    lhs.variable = data_variables[lhs.get_key()]
                elif isinstance(lhs, ops.Param):
                    lower = lhs.lower
                    upper = lhs.upper
                    assert isinstance(lower, ops.RealConstant)
                    assert isinstance(upper, ops.RealConstant)

                    if lhs_key in variable_indexes:
                        subexpr = variables.Param(lhs_key, variable_indexes[lhs_key])
                    else:
                        subexpr = variables.Param(lhs_key)
                    subexpr.set_constraints(lower.value, upper.value)
                    parameter_variables[lhs_key] = subexpr
                    lhs.variable = parameter_variables[lhs_key]

            elif isinstance(line, ops.Assignment):
                assert isinstance(line.lhs, ops.Param), "lhs of assignment must be an Identifier denoting a variable name"
                # assignment lhs are set as variables.AssignedParam, since they're not subject for sampling

                if lhs.index:
                    subexpr = variables.AssignedParam(lhs, line.rhs, variable_indexes[lhs_key])
                    variable_indexes[lhs.get_key()].incorporate_shifts(lhs.index.shifts)
                    subexpr.ops_param.index.variable = variables.IndexUse(
                        lhs.index.get_key(), parameter_base_df[lhs.get_key()], variable_indexes[lhs_key]
                    )
                else:
                    subexpr = variables.AssignedParam(lhs, line.rhs)
                assigned_parameter_variables[lhs_key] = subexpr
                lhs.variable = subexpr

            # once variable/parameter lhs declarations/sampling are handled, we process rhs
            for var in ops.search_tree(line, ops.Data):
                var_key = var.get_key()
                data_vars_used.add(var_key)
                if var_key == lhs_key:
                    continue
                # data_variables[var_key] = data_variables[var_key]
                var.variable = data_variables[var_key]

            for var in ops.search_tree(line, ops.Param):
                var_key = var.get_key()
                if var_key in assigned_parameter_variables:
                    assigned_parameter_vars_used.add(var_key)
                else:
                    parameter_vars_used.add(var_key)

                if var_key in assigned_parameter_variables:
                    assigned_parameter_vars_used.add(var_key)
                    var.variable = assigned_parameter_variables[var_key]
                else:
                    parameter_vars_used.add(var_key)
                    var.variable = parameter_variables[var_key]

                if var.index:
                    variable_indexes[var_key].incorporate_shifts(var.index.shifts)
                    index_use = variables.IndexUse(
                        var.index.get_key(), lhs_df.loc[:, var.index.get_key()], variable_indexes[var_key], var.index.shifts
                    )

                    var.index.variable = index_use
                    index_use_vars_used.append(index_use)

            for var in ops.search_tree(line, ops.Data):
                var_key = var.get_key()
                if var.index:
                    raise Exception(f"Indexing on data variables ({var_key}) not supported")

            if isinstance(line, ops.Distr):
                line_function = LineFunction(
                    [data_variables[name] for name in data_vars_used],
                    [parameter_variables[name] for name in parameter_vars_used],
                    [assigned_parameter_variables[name] for name in assigned_parameter_vars_used],
                    index_use_vars_used,
                    line,
                )
                line_functions.append(line_function)
            logging.debug("-------------------")
            break
<<<<<<< HEAD
=======
        else:
            # Ignore variables in the input dataframe
            if target_var_name not in data_df.columns:
                raise Exception(
                    f"Could not find a definition for {target_var_name} (it should either have a prior if it's a parameter or be assigned if it's a transformed parameter)"
                )
>>>>>>> 58c9da66

    logging.debug("2nd pass finished")
    logging.debug(f"data: {list(data_variables.keys())}")
    logging.debug(f"parameters: {list(parameter_variables.keys())}")
    logging.debug(f"assigned parameters {list(assigned_parameter_variables.keys())}")
    return data_variables, parameter_variables, assigned_parameter_variables, variable_indexes, line_functions<|MERGE_RESOLUTION|>--- conflicted
+++ resolved
@@ -204,17 +204,9 @@
                     else:
                         line_df = None
                 else:
-<<<<<<< HEAD
                     if not lhs.index:
                         break
             
-=======
-                    if lhs.index:
-                        pass
-                    else:
-                        continue
-
->>>>>>> 58c9da66
             # Find all the data referenced in the line
             for subexpr in ops.search_tree(line, ops.Data):
                 data_variables[subexpr.get_key()] = variables.Data(subexpr.get_key(), data_df[subexpr.get_key()])
@@ -380,15 +372,6 @@
                 line_functions.append(line_function)
             logging.debug("-------------------")
             break
-<<<<<<< HEAD
-=======
-        else:
-            # Ignore variables in the input dataframe
-            if target_var_name not in data_df.columns:
-                raise Exception(
-                    f"Could not find a definition for {target_var_name} (it should either have a prior if it's a parameter or be assigned if it's a transformed parameter)"
-                )
->>>>>>> 58c9da66
 
     logging.debug("2nd pass finished")
     logging.debug(f"data: {list(data_variables.keys())}")
