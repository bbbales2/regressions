import itertools
import logging
import numpy
import pandas
import jax
import jax.numpy
import jax.scipy.stats
from typing import Iterable, List, Dict, Set, Tuple, Union
import warnings

from . import ops
from . import variables


class CompileError(Exception):
    def __init__(self, message, code_string: str, line_num: int = -1, column_num: int = -1):
        code_string = code_string.split("\n")[line_num] if code_string else ""
        exception_message = f"An error occured while compiling the following line({line_num}:{column_num}):\n{code_string}\n{' ' * column_num + '^'}\n{message}"
        super().__init__(exception_message)


class Compiler:
    data_df: pandas.DataFrame
    expr_tree_list: List[ops.Expr]
    model_code_string: str

    def __init__(self, data_df: pandas.DataFrame, expr_tree_list: List[ops.Expr], model_code_string: str = ""):
        """
        The rat compiler receives the data dataframe and parsed expression trees and generates Python code which is used
        to declare the target logpdf for inference. During compilation, a total of 2 passes are done through the
        expression tree, excluding 2 separate topological sort operations for identifying compilation order.
        The first pass is based on reverse dependency order and resolves subscripts, while the second pass runs in
        standard dependence order and does the actual codegen/linking with ops.

        In a high level, Compiler does the following operations:

        1. generate reverse dependency graph
        2-1. generate base_df(reference df) for every subscripted parameter
        2-2. generate variable.Subscript() for each variable/data
        3. generate canonical dependency graph
        4-1. generate variable.Param/AssignedParam/Data and variable.SubscriptUse()
        4-2. generate python source for model
        """
        self.data_df = data_df
        self.expr_tree_list = expr_tree_list
        self.model_code_string = model_code_string

        # these dataframes that go into variables.Subscript. Each row is a unique combination of indexes
        self.parameter_base_df: Dict[str, pandas.DataFrame] = {}

        # these dataframes that go into variables.Subscript
        self.data_base_df: Dict[str, pandas.DataFrame] = {}

        # this is the dictionary that keeps track of what names the parameter subscripts were defined as
        self.parameter_subscript_names: Dict[str, List[Set[str]]] = {}

        # this set keep track of variable names that are not parameters, i.e. assigned by assignment
        self.assigned_parameter_keys: Set[str] = set()

        self.data_variables: Dict[str, variables.Data] = {}
        self.parameter_variables: Dict[str, variables.Param] = {}
        self.assigned_parameter_variables: Dict[str, variables.AssignedParam] = {}
        self.subscript_use_variables: Dict[str, variables.SubscriptUse] = {}
        self.variable_subscripts: Dict[str, variables.Subscript] = {}

    def _generate_dependency_graph(self, reversed=False) -> Dict[str, Set[str]]:
        """
        Generate a dependency graph of all variables/data within self.expr_tree_list.
        Parameter 'reversed', if True, will reverse the standard dependence order of LHS | RHS into RHS | LHS
        """
        dependency_graph: Dict[str, Set[str]] = {}  # this is the dependency graph
        for line in self.expr_tree_list:  # iterate over every line
            if isinstance(line, ops.Distr):
                lhs = line.variate
            elif isinstance(line, ops.Assignment):
                lhs = line.lhs

            lhs_op_key = lhs.get_key()
            if lhs_op_key not in dependency_graph:
                dependency_graph[lhs_op_key] = set()

            for subexpr in ops.search_tree(line, ops.Param, ops.Data):
                rhs_op_key = subexpr.get_key()
                if rhs_op_key == lhs_op_key:
                    continue

                if rhs_op_key not in dependency_graph:
                    dependency_graph[rhs_op_key] = set()

                if reversed:
                    dependency_graph[rhs_op_key].add(lhs_op_key)
                else:
                    dependency_graph[lhs_op_key].add(rhs_op_key)

        return dependency_graph

    def _order_expr_tree(self, dependency_graph: Dict[str, Set[str]]):
        """
        Given a dependence graph, reorder the expression trees in self.expr_tree_list in topological order.
        """
        var_evalulation_order: List[str] = []  # topologically sorted variable names
        current_recursion_lhs = None

        def recursive_order_search(current):
            if current in var_evalulation_order:
                return
            for child in dependency_graph[current]:
                recursive_order_search(child)
            var_evalulation_order.append(current)

        try:
            for expr in self.expr_tree_list:
                if isinstance(expr, ops.Distr):
                    lhs = expr.variate
                elif isinstance(expr, ops.Assignment):
                    lhs = expr.lhs
                current_recursion_lhs = lhs
                recursive_order_search(lhs.get_key())
        except RecursionError as e:
            raise CompileError(
                "Could not topologically order the expression tree. This is because your model is cyclic.",
                self.model_code_string,
                current_recursion_lhs.line_index,
                current_recursion_lhs.column_index,
            ) from e

        # create (Expr, lhs_var_name) pair, which is used to sort based on lhs_var_name
        expr_tree_list = [[x, x.lhs.get_key() if isinstance(x, ops.Assignment) else x.variate.get_key()] for x in self.expr_tree_list]

        # we move self-dependant lines(y = y + 1) to the lowest priority of lines that share the same LHS
        # since recursions should occur after all values for subscipt indexes has been assigned
        # we add 0.5 to the sorting number if self-dependant.
        def get_index(expr, lhs_name):
            try:
                rhs = expr.rhs if isinstance(expr, ops.Assignment) else expr.variate
                for param in ops.search_tree(rhs, ops.Param):
                    if param.name == lhs_name:
                        return var_evalulation_order.index(lhs_name) + 0.5

                return var_evalulation_order.index(lhs_name)
            except ValueError as e:
                raise CompileError(
                    f"First pass error: key {lhs_name} not found while ordering expressions. Please check that all variables/parameters have been declared.",
                    self.model_code_string,
                    line_num=expr.line_index,
                    column_num=0,
                ) from e

        return [elem[0] for elem in sorted(expr_tree_list, key=lambda x: get_index(x[0], x[1]))]

    def _build_base_df(self, rev_ordered_expr_trees: List[ops.Expr]):
        """
        First code pass. This function must receive the *reversed* dependence graph, or RHS | LHS where edges go from
        RHS to LHS. This function will loop over the expression trees once, and write the parameter base dataframes into
        the class attribute self. parameter_base_df.

        The core two classes related to subscripts are `variables.Subscript` and `variables.SubscriptUse`. In short,
        `Subscript` denotes the dataframe where the variable is used in LHS. It's used as the basis for resolving
        subscripts on its RHS.
        Meanwhile, `SubscriptUse` is what's given to Param in RHS. It's inferred from the LHS variable's `Subscript`,
        which is indexed according to the RHS subscript.

        1. generate base_df for every LHS variable
        2. identify every subscript scheme for all subscripted variables
        """
        # figure out which symbols will have dataframes
        has_dataframe = set()
        for top_expr in rev_ordered_expr_trees:
            for primeable_symbol in ops.search_tree(top_expr, ops.PrimeableExpr):
                if isinstance(primeable_symbol, ops.Data) or primeable_symbol.subscript is not None:
                    has_dataframe.add(primeable_symbol.get_key())

<<<<<<< HEAD
            else:
                # This should never be reached given a well-formed expression tree
                raise CompileError(
                    f"Top-level expressions may only be an assignment or sample statement, but got type {top_expr.__class__.__name__}",
                    self.model_code_string,
                    top_expr.line_index,
                    top_expr.column_index,
                )

            lhs_key = lhs.get_key()

            # we now construct the LHS reference dataframe. This is the dataframe that the LHS variable possesses.
            # For example, consider `slope[age, country] ~ normal(mu[country], 1);`
            # The subscript "country" on the RHS is looked up from the LHS dataframe's "country" column.
            # As you can see, for every line that contains subscripted variables, the LHS's subscripts must be known
            # in order to resolve the correct subscript values on the RHS. lhs_base_df is the reference base
            # dataframe that the RHS subscripts are resolved on that line.
            if isinstance(lhs, ops.Data):
                # If the LHS type is data, the reference dataframe is the data dataframe
                lhs_base_df = self.data_df

            elif isinstance(lhs, ops.Param):
                # Otherwise, we take the reference dataframe of the LHS variable.
                # Since the lines are evaluated in a topological order, the LHS would have been known at this point.
                if lhs.subscript:
                    # subscripts for variables come from the LHS of the line that the variable was used
                    if lhs.get_key() in self.parameter_base_df:
                        lhs_base_df = self.parameter_base_df[lhs.get_key()].copy()
                        # rename the column names(subscript names) of the base_df
                        # to be compatible on the current line
                        try:
                            lhs_base_df.columns = tuple(lhs.subscript.get_key())
                        except ValueError as e:
                            # if usage subscript length and declared subscript length do not match, raise exception
                            raise CompileError(
                                f"Variable {lhs.get_key()}, has declared {len(lhs.subscript.get_key())} LHS subscript, but was used in RHS as {len(lhs_base_df.columns)} subscripts.",
                                self.model_code_string,
                                lhs.line_index,
                                lhs.column_index,
                            ) from e
=======
        for top_expr in rev_ordered_expr_trees:
            # We compute the primary variable reference in a line of code with the rules:
            # 1. There can only be one primary variable reference (priming two references to the same variable is still an error)
            # 2. If a variable is marked as primary, then it is the primary variable.
            # 3. If there is no marked primary variable, then all variables with dataframes are treated as prime.
            # 4. If there are no variables with dataframes, the leftmost one is the primary one
            # 5. It is an error if no primary variable can be identified
            primary_symbol: ops.PrimeableExpr = None
            # Rule 2
            for primeable_symbol in ops.search_tree(top_expr, ops.PrimeableExpr):
                if primeable_symbol.prime:
                    if primary_symbol is None:
                        primary_symbol = primeable_symbol
>>>>>>> 73e82629
                    else:
                        msg = f"Found two marked primary variables {primary_symbol.get_key()} and {primeable_symbol.get_key()}. There should only be one"
                        raise CompileError(msg, self.model_code_string, top_expr.line_index, top_expr.column_index)

            # Rule 3
            if primary_symbol is None:
                for primeable_symbol in ops.search_tree(top_expr, ops.PrimeableExpr):
                    primeable_key = primeable_symbol.get_key()

                    if primeable_key in has_dataframe:
                        if primary_symbol is None:
                            primary_symbol = primeable_symbol
                        else:
                            primary_key = primary_symbol.get_key()
                            if primary_key != primeable_key:
                                msg = f"No marked primary variable and at least {primary_key} and {primeable_key} are candidates. A primary variable should be marked manually"
                                raise CompileError(msg, self.model_code_string, top_expr.line_index, top_expr.column_index)
                            else:
                                msg = f"No marked primary variable but found multiple references to {primary_key}. One reference should be marked manually"
                                raise CompileError(msg, self.model_code_string, top_expr.line_index, top_expr.column_index)

            # Rule 4
            if primary_symbol is None:
                for primeable_symbol in ops.search_tree(top_expr, ops.PrimeableExpr):
                    primary_symbol = primeable_symbol
                    break

            # Rule 5
            if primary_symbol is None:
                msg = f"No primary variable found on line (this means there are no candidate variables)"
                raise CompileError(msg, self.model_code_string, top_expr.line_index, top_expr.column_index)

            # Mark the primary symbol if it wasn't already
            primary_symbol.prime = True
            primary_key = primary_symbol.get_key()

            # Identify the primary dataframe if there is one and resolve naming issues

            primary_key = primary_symbol.get_key()
            match primary_symbol:
                case ops.Data():
                    # If the primary primary_symbol is data, the reference dataframe is the data dataframe
                    primary_df = self.data_df
                # TODO: This isn't implemented but might make sense
                # case ops.Subscript():
                # If the primary primary_symbol is a subscript, the reference dataframe is the data dataframe
                #    primary_df = self.data_df
                case ops.Param():
                    # For parameters
                    # 1. A subscripted primary parameter primary_symbol must have a dataframe
                    # 2. If there is no subscript, then:
                    #    A. If a dataframe exists, then column names must be uniquely defined
                    #    B. If no dataframe exists, the parameter is a scalar
                    # Since the lines are evaluated in a topological order, the rows of the primary dataframe are known at this point.
                    if primary_key in self.parameter_base_df:
                        primary_df = self.parameter_base_df[primary_key].copy()

                        # If the primary primary_symbol is subscripted, should be a dataframe
                        if primary_symbol.subscript:
                            # Handle subscript renaming
                            try:
                                primary_df.columns = tuple(primary_symbol.subscript.get_key())
                            except ValueError as e:
                                # if usage subscript length and declared subscript length do not match, raise exception
                                msg = f"Rename {primary_symbol.code()} not possible, {len(primary_df.columns)} required names but {len(primary_symbol.subscript.get_key())} given."
                                raise CompileError(
                                    msg, self.model_code_string, primary_symbol.line_index, primary_symbol.column_index
                                ) from e

                            self.parameter_base_df[primary_key].columns = primary_df.columns
                        else:
                            for n, in_use_subscripts in enumerate(self.parameter_subscript_names[primary_key]):
                                if len(in_use_subscripts) > 1:
                                    msg = f"Subscript(s) of {primary_key} must be renamed, the name for subscript {n} is ambiguous ({in_use_subscripts})"
                                    raise CompileError(msg, self.model_code_string, primary_symbol.line_index, primary_symbol.column_index)
                    else:
                        primary_df = None
                case _:
                    msg = f"Expected a parameter or data primary_symbol but got type {primary_symbol.__class__.__name__}"
                    raise CompileError(msg, self.model_code_string, primary_symbol.line_index, primary_symbol.column_index)

            # Find every other parameter in the line and attempt to construct data
            # frames for the ones with subscripts
            for param in ops.search_tree(top_expr, ops.Param):
                param_key = param.get_key()

                # no need to check the primary symbol
                if param_key == primary_key:
                    continue

                # if the symbol is not subscripted, nothing more needs to be done
                if not param.subscript:
                    continue

                # get the subscripted columns from primary df
                try:
                    use_df = primary_df.loc[:, param.subscript.get_key()]
                except KeyError as e:
                    # this means a subscript referenced does not exist in the primary dataframe
                    msg = f"Couldn't index RHS variable {param_key}'s declared subscript{param.subscript.get_key()} from LHS base df, which has subscripts {tuple(primary_df.columns)}."
                    raise CompileError(msg, self.model_code_string, param.line_index, param.column_index) from e
                except AttributeError as e:
                    # this means LHS has no base dataframe but a subscript was attempted from RHS
                    msg = f"Variable {param_key} attempted to subscript using {param.subscript.get_key()}, but primary variable {primary_key} has no subscripts!"
                    raise CompileError(msg, self.model_code_string, param.line_index, param.column_index) from e

                if param_key in self.parameter_base_df:
                    # if we already have a base_df registered, try merging them
                    try:
                        use_df.columns = tuple(self.parameter_base_df[param_key])
                    except ValueError as e:
                        msg = f"Subscript length mismatch: variable on RHS side {param_key} has declared subscript of length {len(param_key)}, but has been used with a subscript of length {len(self.parameter_base_df[param_key])}"
                        raise CompileError(msg, self.model_code_string, param.line_index, param.column_index) from e

                    self.parameter_base_df[param_key] = (
                        pandas.concat([self.parameter_base_df[param_key], use_df]).drop_duplicates().reset_index(drop=True)
                    )

                    # keep track of subscript names for each position
                    for n, subscript in enumerate(param.subscript.get_key()):
                        self.parameter_subscript_names[param_key][n].add(subscript)

                else:  # or generate base df for RHS variable if it doesn't exist
                    # this list of sets keep track of the aliases of each subscript position
                    self.parameter_subscript_names[param_key] = [set() for _ in range((len(param.subscript.get_key())))]
                    for n, subscript in enumerate(param.subscript.get_key()):
                        self.parameter_subscript_names[param_key][n].add(subscript)
                    self.parameter_base_df[param_key] = use_df.drop_duplicates().sort_values(list(use_df.columns)).reset_index(drop=True)

            # TODO: This check will need to get fancier when there are multiple dataframes
            # Find every Data in the line and make sure that they all have the necessary subscripts
            for data in ops.search_tree(top_expr, ops.Data):
                data_key = data.get_key()

                self.data_base_df[data_key] = self.data_df

    def _build_variables(self, ordered_expr_trees: List[ops.Expr]):
        """
        The goal in the second pass is
        1. Generate variable.Param, variable.AssignedParam, variable.Data for each respective variable/data
        2. Generate variable.SubscriptUse and map them to variable.Param/AssignedParam. They are used to resolve RHS
        subscripts from the LHS base_df

        The expression trees must be sorted in canonical topological order(LHS | RHS) in order to run succesfully.
        """

        def unique_subscript_use_itentifier_generator():
            identifier = 0

            while True:
                yield repr(identifier)
                identifier += 1

        unique_subscript_use_itentifier = unique_subscript_use_itentifier_generator()

        # Create variable objects
        for top_expr in ordered_expr_trees:
            # if top_expr is an assignment, pull out the left hand side and treat that specially
            match top_expr:
                case ops.Assignment(lhs, remainder):
                    lhs_key = lhs.get_key()

                    if not isinstance(lhs, ops.Param):
                        msg = f"Left hand side for assignment statement must be a parameter instead of {lhs.__class__.__name__}"
                        raise CompileError(msg, self.model_code_string, lhs.line_index, lhs.column_index)

                    # create the variable if necessary
                    if lhs_key not in self.assigned_parameter_variables:
                        # if the underlying variable has a dataframe, there will be an entry in variable_subscripts
                        if lhs_key in self.variable_subscripts:
                            lhs_variable = variables.AssignedParam(lhs, remainder, self.variable_subscripts[lhs_key])
                        else:
                            lhs_variable = variables.AssignedParam(lhs, remainder)

                    # if this variable is stored in parameter_variables, remove the entry there
                    if lhs_key in self.parameter_variables:
                        self.parameter_variables.pop(lhs_key)

                    self.assigned_parameter_variables[lhs_key] = lhs_variable
                case remainder:
                    pass

            # remainder at this point is the part of top_expr that is not the left hand side of an assignment
            for symbol in ops.search_tree(remainder, ops.Data, ops.Param):
                symbol_key = symbol.get_key()

                match symbol:
                    case ops.Data():
                        # create the variable if necessary
                        if symbol_key not in self.data_variables:
                            self.data_variables[symbol_key] = variables.Data(
                                name=symbol_key,
                                series=self.data_base_df[symbol_key].loc[:, symbol_key],
                                subscript=self.variable_subscripts[symbol_key],
                            )
                    case ops.Param():
                        # create the variable if necessary
                        if symbol_key not in self.assigned_parameter_variables and symbol_key not in self.parameter_variables:
                            # if the underlying variable has a dataframe, there will be an entry in variable_subscripts
                            if symbol_key in self.variable_subscripts:
                                variable = variables.Param(name=symbol_key, subscript=self.variable_subscripts[symbol_key])
                            else:
                                variable = variables.Param(name=symbol_key)

                            self.parameter_variables[symbol_key] = variable
                    case _:
                        msg = f"Internal compiler error"
                        raise CompileError(msg, self.model_code_string, lhs.line_index, lhs.column_index)

        # Handle constraints
        for top_expr in ordered_expr_trees:
            for parameter_symbol in ops.search_tree(top_expr, ops.Param):
                parameter_key = parameter_symbol.get_key()

                try:  # evaluate constraint expressions
                    lower_expr = parameter_symbol.lower
                    upper_expr = parameter_symbol.upper

                    lower_constraint_value = float(eval(lower_expr.code())) if lower_expr is not None else None
                    upper_constraint_value = float(eval(upper_expr.code())) if upper_expr is not None else None
                except Exception as e:
                    msg = f"Error when evaluating constraints for {parameter_key}. Constraint expressions must be able to be evaluated at compile time."
                    raise CompileError(msg, self.model_code_string, parameter_symbol.line_index, parameter_symbol.column_index) from e

                # we only pay attention to constraints on actual parameters
                if parameter_key in self.parameter_variables:
                    parameter_variable = self.parameter_variables[parameter_key]

                    # apply constraints
                    try:
                        parameter_variable.set_constraints(lower_constraint_value, upper_constraint_value)
                    except Exception as e:
                        msg = f"Constraints of {parameter_key} have already been set"
                        raise CompileError(msg, self.model_code_string, parameter_symbol.line_index, parameter_symbol.column_index)

        # Link ops back to variables
        for top_expr in ordered_expr_trees:
            for symbol in ops.search_tree(top_expr, ops.Data, ops.Param):
                symbol_key = symbol.get_key()

                match symbol:
                    case ops.Data():
                        # point symbol to appropriate variable
                        if symbol_key not in self.data_variables:
                            msg = f"Internal compiler error: Could not find data variable {symbol_key}"
                            raise CompileError(msg, self.model_code_string, symbol.line_index, symbol.column_index)

                        symbol.variable = self.data_variables[symbol_key]

                    case ops.Param():
                        # If this symbol has a dataframe, then it must be left joinable to the primary dataframe
                        if symbol_key in self.variable_subscripts:
                            self.variable_subscripts[symbol_key]

                        # point symbol to appropriate variable
                        if symbol_key in self.assigned_parameter_variables:
                            symbol.variable = self.assigned_parameter_variables[symbol_key]
                        elif symbol_key in self.parameter_variables:
                            symbol.variable = self.parameter_variables[symbol_key]
                        else:
                            msg = f"Internal compiler error: Could not find parameter variable {symbol_key}"
                            raise CompileError(msg, self.model_code_string, symbol.line_index, symbol.column_index)

        # Build SubscriptUse variables for every time a variable is subscripted
        for top_expr in ordered_expr_trees:
            # At this point there should only be one primary variable per line
            for primary_op in ops.search_tree(top_expr, ops.PrimeableExpr):
                if primary_op.prime:
                    break
            else:
                msg = f"Internal compiler error. No primary variable found"
                raise CompileError(msg, self.model_code_string, top_expr.line_index, top_expr.column_index)

            primary_key = primary_op.get_key()

            for symbol in ops.search_tree(top_expr, ops.Data, ops.Param):
                # For each data op in the line (excluding left-hand-sides):
                # 1. Make sure that any dataframe attached to this symbol can be joined to the primary dataframe
                # 2. Link the symbol to the appropriate variable
                # 3. Build necessary SubscriptUse objects
                symbol_key = symbol.get_key()

                # resolve subscripts
                if symbol.subscript is not None:
                    primary_df = self.variable_subscripts[primary_key].base_df

                    # incorporate shifts into variable.Subscript
                    self.variable_subscripts[symbol_key].incorporate_shifts(symbol.subscript.shifts)

                    # extract the subscripts from the base df and link them into variable.SubscriptUse
                    # TODO: I'm suspicious we need some sort of error checking on this giant statement -- like
                    # I'm not sure why we expect primary_df to have the symbol subscripts here
                    variable_subscript_use = variables.SubscriptUse(
                        names=symbol.subscript.get_key(),
                        df=primary_df.loc[:, symbol.subscript.get_key()],
                        subscript=self.variable_subscripts[symbol_key],
                        unique_id=next(unique_subscript_use_itentifier),
                        shifts=symbol.subscript.shifts,
                    )

                    try:
                        variable_subscript_use.to_numpy()
                    except Exception as e:
                        msg = f"Could not uniquely join rows of dataframe of {symbol_key} into {primary_key} on {subscript_key}"
                        raise CompileError(msg, self.model_code_string, symbol.line_index, symbol.column_index)

                    # link the created variable.SubscriptUse into ops.Param
                    symbol.subscript.variable = variable_subscript_use
                    self.subscript_use_variables[variable_subscript_use.code()] = variable_subscript_use

                    # quickly check to make sure subscripts don't exist for Data
                    # for subexpr in ops.search_tree(top_expr, ops.Data):
                    #    subexpr_key = subexpr.get_key()
                    #    if subexpr.subscript:
                    #        raise CompileError(
                    #            f"Indexing on data variables ({subexpr_key}) not supported",
                    #            self.model_code_string,
                    #            subexpr.line_index,
                    #            subexpr.column_index,
                    #        )

            # self.line_functions.append(line_function)
            logging.debug(f"data: {list(self.data_variables.keys())}")
            logging.debug(f"parameters: {list(self.parameter_variables.keys())}")
            logging.debug(f"assigned parameters {list(self.assigned_parameter_variables.keys())}")

    def _generate_python_source(self, ordered_expr_trees: List[ops.Expr]):
        """
        Return python source containing functions for constraining and transforming variables and
        evaluating all the log densities
        """
        # Get parameter dimensions so can build individual arguments from
        # unconstrained vector
        unconstrained_parameter_size = 0
        parameter_names = []
        parameter_offsets = []
        parameter_sizes = []
        for name, parameter in self.parameter_variables.items():
            parameter_names.append(name)
            parameter_offsets.append(unconstrained_parameter_size)
            parameter_size = parameter.size()
            parameter_sizes.append(parameter_size)

            if parameter_size is not None:
                unconstrained_parameter_size += parameter_size
            else:
                unconstrained_parameter_size += 1

        # Generate code for unconstraining and transforming parameters
        code = (
            f"import rat.constraints\n"
            f"import rat.math\n"
            f"import jax\n"
            f"\nunconstrained_parameter_size = {unconstrained_parameter_size}\n"
            f"\ndef constrain_parameters(unconstrained_parameter_vector, pad=True):\n"
            f"    unconstrained_parameters = {{}}\n"
            f"    parameters = {{}}\n"
            f"    total = 0.0\n"
        )

        # Constrain parameters
        for name, offset, size in zip(parameter_names, parameter_offsets, parameter_sizes):
            unconstrained_reference = f"unconstrained_parameters['{name}']"
            constrained_reference = f"parameters['{name}']"
            code += f"\n    # {name}\n"
            if size is not None:
                code += f"    {unconstrained_reference} = unconstrained_parameter_vector[..., {offset} : {offset + size}]\n"
            else:
                code += f"    {unconstrained_reference} = unconstrained_parameter_vector[..., {offset}]\n"

            variable = self.parameter_variables[name]
            lower = variable.lower
            upper = variable.upper

            if lower > float("-inf") or upper < float("inf"):
                if lower > float("-inf") and upper == float("inf"):
                    code += f"    {constrained_reference}, constraints_jacobian_adjustment = rat.constraints.lower({unconstrained_reference}, {lower})\n"
                elif lower == float("inf") and upper < float("inf"):
                    code += f"    {constrained_reference}, constraints_jacobian_adjustment = rat.constraints.upper({unconstrained_reference}, {upper})\n"
                elif lower > float("-inf") and upper < float("inf"):
                    code += f"    {constrained_reference}, constraints_jacobian_adjustment = rat.constraints.finite({unconstrained_reference}, {lower}, {upper})\n"

                code += "    total += jax.numpy.sum(constraints_jacobian_adjustment)\n"
            else:
                code += f"    {constrained_reference} = {unconstrained_reference}\n"

            if size is not None and size != variable.padded_size():
                code += f"    if pad:\n"
                code += f"        {constrained_reference} = jax.numpy.pad({constrained_reference}, (0, {variable.padded_size() - size}))\n"
        code += "\n    return total, parameters\n"

        # Transform parameters
        code += "\ndef transform_parameters(data, subscripts, parameters):"
        for top_expr in ordered_expr_trees:
            if isinstance(top_expr, ops.Assignment):
                lhs_key = top_expr.lhs.get_key()
                code += f"\n    # {lhs_key}\n"
                code += f"    parameters['{lhs_key}'] = {top_expr.rhs.code()}\n"
        code += "\n    return parameters\n"

        # Generate code for evaluating densities
        code += f"\ndef evaluate_densities(data, subscripts, parameters):\n" f"    target = 0.0\n"

        for top_expr in ordered_expr_trees:
            if isinstance(top_expr, ops.Distr):
                code += f"    target += jax.numpy.sum({top_expr.code()})\n"
        code += "\n    return target"

        return code

    def compile(
        self,
    ) -> Tuple[
        Dict[str, variables.Data],
        Dict[str, variables.Param],
        Dict[str, variables.AssignedParam],
        Dict[str, variables.SubscriptUse],
        str,
    ]:
        if self.parameter_variables:
            raise Exception("Compiler.compile() may be invoked only once per instance. Create a new instance to recompile.")

        # compiles the expression tree into function statements
        dependency_graph: Dict[str, Set[str]] = self._generate_dependency_graph(reversed=True)
        """the dependency graph stores for a key variable x values as variables that we need to know to evaluate.
            If we think of it as rhs | lhs, the dependency graph is an *acyclic* graph that has directed edges going 
            from rhs -> lhs. This is because subscripts on rhs can be resolved, given the dataframe of the lhs. However, for
            assignments, the order is reversed(lhs -> rhs) since we need rhs to infer its subscripts"""

        # traverse through all lines, assuming they are DAGs.
        evaluation_order: List[ops.Expr] = self._order_expr_tree(dependency_graph)

        logging.debug(f"reverse dependency graph: {dependency_graph}")
        logging.debug(f"first pass line eval order: {[x.line_index for x in evaluation_order]}")

        # build the parameter_base_df for each variable
        self._build_base_df(evaluation_order)

        # build variable.Subscript for each parameter
        logging.debug("now printing parameter_base_df")
        for var_name, subscript_names in self.parameter_subscript_names.items():
            logging.debug(var_name)
            logging.debug(self.parameter_base_df[var_name])
            self.variable_subscripts[var_name] = variables.Subscript(self.parameter_base_df[var_name], subscript_names)
        logging.debug("done printing parameter_base_df")

        # build variable.Subscript for each data
        logging.debug("now printing data_base_df")
        for var_name, base_df in self.data_base_df.items():
            logging.debug(var_name)
            self.variable_subscripts[var_name] = variables.Subscript(base_df, [])
        logging.debug("done printing data_base_df")

        logging.debug("now printing variable_subscripts")
        for key, val in self.variable_subscripts.items():
            logging.debug(key)
            logging.debug(val.base_df)
            logging.info(f"Subscript data for parameter {key}:")
            val.log_summary(logging.INFO)
            logging.info("-----")
        logging.debug("done printing variable_subscripts")

        # rebuild the dependency graph in normal order, that is lhs | rhs. We now convert the expression trees into
        # Python code
        dependency_graph = self._generate_dependency_graph()

        # and reorder the expression trees accordingly
        evaluation_order = self._order_expr_tree(dependency_graph)

        logging.debug(f"reverse dependency graph: {dependency_graph}")
        logging.debug(f"second pass line eval order: {[x.line_index for x in evaluation_order]}")

        # run seconds pass, which binds subscripts and does codegen
        self._build_variables(evaluation_order)

        return (
            self.data_variables,
            self.parameter_variables,
            self.assigned_parameter_variables,
            self.subscript_use_variables,
            self._generate_python_source(evaluation_order),
        )<|MERGE_RESOLUTION|>--- conflicted
+++ resolved
@@ -170,48 +170,7 @@
                 if isinstance(primeable_symbol, ops.Data) or primeable_symbol.subscript is not None:
                     has_dataframe.add(primeable_symbol.get_key())
 
-<<<<<<< HEAD
-            else:
-                # This should never be reached given a well-formed expression tree
-                raise CompileError(
-                    f"Top-level expressions may only be an assignment or sample statement, but got type {top_expr.__class__.__name__}",
-                    self.model_code_string,
-                    top_expr.line_index,
-                    top_expr.column_index,
-                )
-
-            lhs_key = lhs.get_key()
-
-            # we now construct the LHS reference dataframe. This is the dataframe that the LHS variable possesses.
-            # For example, consider `slope[age, country] ~ normal(mu[country], 1);`
-            # The subscript "country" on the RHS is looked up from the LHS dataframe's "country" column.
-            # As you can see, for every line that contains subscripted variables, the LHS's subscripts must be known
-            # in order to resolve the correct subscript values on the RHS. lhs_base_df is the reference base
-            # dataframe that the RHS subscripts are resolved on that line.
-            if isinstance(lhs, ops.Data):
-                # If the LHS type is data, the reference dataframe is the data dataframe
-                lhs_base_df = self.data_df
-
-            elif isinstance(lhs, ops.Param):
-                # Otherwise, we take the reference dataframe of the LHS variable.
-                # Since the lines are evaluated in a topological order, the LHS would have been known at this point.
-                if lhs.subscript:
-                    # subscripts for variables come from the LHS of the line that the variable was used
-                    if lhs.get_key() in self.parameter_base_df:
-                        lhs_base_df = self.parameter_base_df[lhs.get_key()].copy()
-                        # rename the column names(subscript names) of the base_df
-                        # to be compatible on the current line
-                        try:
-                            lhs_base_df.columns = tuple(lhs.subscript.get_key())
-                        except ValueError as e:
-                            # if usage subscript length and declared subscript length do not match, raise exception
-                            raise CompileError(
-                                f"Variable {lhs.get_key()}, has declared {len(lhs.subscript.get_key())} LHS subscript, but was used in RHS as {len(lhs_base_df.columns)} subscripts.",
-                                self.model_code_string,
-                                lhs.line_index,
-                                lhs.column_index,
-                            ) from e
-=======
+
         for top_expr in rev_ordered_expr_trees:
             # We compute the primary variable reference in a line of code with the rules:
             # 1. There can only be one primary variable reference (priming two references to the same variable is still an error)
@@ -225,7 +184,6 @@
                 if primeable_symbol.prime:
                     if primary_symbol is None:
                         primary_symbol = primeable_symbol
->>>>>>> 73e82629
                     else:
                         msg = f"Found two marked primary variables {primary_symbol.get_key()} and {primeable_symbol.get_key()}. There should only be one"
                         raise CompileError(msg, self.model_code_string, top_expr.line_index, top_expr.column_index)
@@ -529,7 +487,7 @@
                     try:
                         variable_subscript_use.to_numpy()
                     except Exception as e:
-                        msg = f"Could not uniquely join rows of dataframe of {symbol_key} into {primary_key} on {subscript_key}"
+                        msg = f"Could not uniquely join rows of dataframe of {symbol_key} into {primary_key} on {symbol_key}"
                         raise CompileError(msg, self.model_code_string, symbol.line_index, symbol.column_index)
 
                     # link the created variable.SubscriptUse into ops.Param
