from collections import defaultdict
from contextlib import contextmanager
from dataclasses import dataclass
import jax
import math
import numpy
import pandas
import scipy
import threading
import time
from typing import Callable, Set, Tuple, Dict
from tqdm import tqdm


class Potential:
    value_and_grad_negative_log_density: Callable[[numpy.array], Tuple[float, numpy.array]]
    """Gradient of negative log density"""

    active_threads: Set[int]
    """Set of threads this potential parallizes over"""

    waiting_threads: Set[int]
    """Set of threads that are actively waiting to run"""

    context_lock: threading.Lock
    """Use this lock to modify variables shared between threads"""

    gradient_computed_event: threading.Event
    """This event signals that the gradient has been computed"""

    arguments: Dict[int, numpy.array]
    """Dictionary of thread id to argument"""

    results: Dict[int, Tuple[float, numpy.array]]
    """Dictionary of thread id to results"""

    metrics: Dict[int, Tuple[int, float]]

    def __init__(self, negative_log_density):
        self.value_and_grad_negative_log_density = jax.jit(jax.vmap(jax.value_and_grad(negative_log_density)))
        self.active_threads = set()
        self.waiting_threads = set()
        self.context_lock = threading.Lock()
        self.gradient_computed_event = threading.Event()
        self.arguments = {}
        self.results = {}
        self.metrics = defaultdict(lambda : [0, 0.0])
    
    def _single_value_and_grad(self, q0: numpy.array) -> Tuple[float, numpy.array]:
        device_U, device_gradient = self.value_and_grad_negative_log_density(q0)
        return float(device_U), numpy.array(device_gradient)

    def _value_and_grad(self, q0: numpy.array) -> Tuple[float, numpy.array]:
        active_thread = threading.get_ident()

        if active_thread not in self.active_threads:
            raise Exception("Called gradient without activating thread")

        self.arguments[active_thread] = q0

        while True:
            with self.context_lock:
                self.waiting_threads.add(active_thread)

                if len(self.active_threads - self.waiting_threads) == 0:
                    start = time.time()

                    active_thread_list = list(self.active_threads)
                    number_active_threads = len(active_thread_list)
                    arguments = jax.numpy.array([self.arguments[thread] for thread in active_thread_list])

                    device_U, device_gradients = self.value_and_grad_negative_log_density(arguments)

                    U = numpy.array(device_U)
                    gradients = numpy.array(device_gradients)

                    for i, thread in enumerate(active_thread_list):
                        self.results[thread] = U[i], gradients[i, :]

                    self.gradient_computed_event.set()
                    self.gradient_computed_event.clear()

                    self.metrics[number_active_threads][0] += 1
                    self.metrics[number_active_threads][1] += time.time() - start

                    break

            # There's a race condition here that hopefully doesn't lead to errors. If a non-running thread doesn't
            # get to wait before the running thread sets and clears the event, it will wait for the next round to run
<<<<<<< HEAD
            gradients_computed = self.gradient_computed_event.wait(timeout = 0.1)
=======
            gradients_computed = gradient_computed_event.wait(timeout=0.1)
>>>>>>> 4ba3b022
            if gradients_computed:
                break

        return self.results[active_thread]

    @contextmanager
    def activate_thread(self) -> Callable[[numpy.array], Tuple[float, numpy.array]]:
        active_thread = threading.get_ident()
        with self.context_lock:
            self.active_threads.add(active_thread)

        try:
            yield self._value_and_grad
        finally:
            with self.context_lock:
                self.active_threads.remove(active_thread)


def uturn(q_plus: numpy.array, q_minus: numpy.array, p_plus: numpy.array, p_minus: numpy.array) -> bool:
    # no_uturn_forward = numpy.dot(p_plus, q_plus - q_minus) > 0
    # no_uturn_backward = numpy.dot(-p_minus, q_minus - q_plus) > 0

    #return not(no_uturn_forward or no_uturn_backward)
    uturn_forward = numpy.dot(p_plus, q_plus - q_minus) <= 0
    uturn_backward = numpy.dot(-p_minus, q_minus - q_plus) <= 0

    return uturn_forward and uturn_backward

def one_draw(
    potential: Potential,
    rng: numpy.random.Generator,
    current_draw: numpy.array,
    stepsize: float,
    diagonal_inverse_metric: numpy.array,
    max_treedepth: int = 10,
    debug: bool = False,
):
    """
    Generate a draw using Multinomial NUTS (https://arxiv.org/abs/1701.02434 with the original
    Uturn criteria https://arxiv.org/abs/1111.4246)

    * potential - Potential object representing the unnormalized negative log density of distribution to sample
    * rng - Instance of numpy.random.Generator for generating rngs
    * current_draw - current draw
    * stepsize - leapfrog stepsize
    * diagonal_inverse_metric - Diagonal of the inverse metric (usually diagonal of covariance of draws)
    * max_treedepth - max treedepth
    * debug - if true, then return a bunch of debugging info, otherwise return only the next draw

    If debug is false, return dictionary containing containing next draw and acceptance probability statistic.
    If debug is true, a lot of stuff
    """
    q0 = current_draw

    # TODO: Clean up code with changed variable names
    h = stepsize
    diag_M_inv = diagonal_inverse_metric

    #L_inv = numpy.linalg.cholesky(M_inv)
    diag_L_inv = numpy.sqrt(diag_M_inv)
    size = diag_L_inv.shape[0]

    z = rng.normal(size=size)

    #p0 = numpy.linalg.solve(L_inv.transpose(), z)
    p0 = z / diag_L_inv

    def kinetic_energy(p):
        #return 0.5 * numpy.dot(p, numpy.dot(M_inv, p))
        return 0.5 * numpy.dot(p, p * diag_M_inv)

    with potential.activate_thread() as value_and_grad:
        U0, grad0 = value_and_grad(q0)
<<<<<<< HEAD
        H0 = kinetic_energy(p0) + U0

        # directions is a length max_treedepth vector that maps each treedepth
        #  to an integration direction (left or right)
        directions = rng.integers(low = 0, high = 2, size=max_treedepth + 1) * 2 - 1

        # depth_map will be a vector of length 2^max_treedepth that maps each of
        #  the possibly 2^max_treedepth points to a treedepth
        depth_map = numpy.zeros(1)
        for depth in range(1, max_treedepth + 1):
            direction = directions[depth]

            new_section = numpy.repeat(depth, 2 ** max(0, depth - 1))
            if direction < 0:
                #depth_map = ([depth] * 2 ** max(0, depth - 1)) + depth_map
                depth_map = numpy.hstack((new_section, depth_map))
            else:
                #depth_map = depth_map + ([depth] * 2 ** max(0, depth - 1))
                depth_map = numpy.hstack((depth_map, new_section))

        depth_map = depth_map.astype(int)

        # Steps is a dict that maps treedepth to which leapfrog steps were
        #  computed in that treedepth (kinda the opposite of depth_map)
        steps = {}
        # qs stores our positions
        qs = numpy.zeros((2 ** max_treedepth, size))
        # ps stores our momentums
        ps = numpy.zeros((2 ** max_treedepth, size))
        # log_pi defined in section A.2.3 of https://arxiv.org/abs/1701.02434
        log_pi = numpy.zeros(2 ** max_treedepth)
        # index of initial state
        i_first = numpy.nonzero(depth_map == 0)[0][0]

        qs[i_first, :] = q0
        ps[i_first, :] = p0
        log_pi[i_first] = -H0
        accept_stat = None
        # i_left and i_right are indices that track the leftmost and rightmost
        #  states of the integrated trajectory
        i_left = i_first
        i_right = i_first
        # log_sum_pi_old is the log of the sum of the pis (of log_pi) for the
        #  tree processed so far
        log_sum_pi_old = log_pi[i_first]
        # i_old will be the sample chosen (the sample from T(z' | told) in section
        #  A.3.1 of https://arxiv.org/abs/1701.02434)
        i_old = i_first
        # We need to know whether we terminated the trajectory cause of a uturn or we
        #  hit the max trajectory length
        uturn_detected = False
        # For trees of increasing treedepth
        for depth in range(1, max_treedepth + 1):
            # Figure out what leapfrog steps we need to compute. If integrating in the
            #  positive direction update the index that points at the right side of the
            #  trajectory. If integrating in the negative direction update the index pointing
            #  to the left side of the trajectory.
            if directions[depth] < 0:
                depth_steps = numpy.flip(numpy.nonzero(depth_map == depth)[0])
                i_left = depth_steps[-1]
            else:
                depth_steps = numpy.nonzero(depth_map == depth)[0]
                i_right = depth_steps[-1]

            steps[depth] = depth_steps

            checks = []
            # What we're doing here is generating a trajectory composed of a number of leapfrog states.
            # We apply a set of comparisons on this trajectory that can be organized to look like a binary tree.
            # Sometimes I say trajectory instead of tree. Each piece of the tree in the comparison corresponds
            #  to a subset of the trajectory. When I say trajectory I'm referring to a piece of the trajectory that
            #  also corresponds to some sorta subtree in the comparisons.
            #
            # This is probably confusing but what I want to communicate is trajectory and tree are very related
            #  but maybe technically not the same thing.
            #
            # Detect U-turns in newly integrated subtree
            uturn_detected_new_tree = False
            tree_depth = round(numpy.log2(len(depth_steps)))

            # Starts and ends are relative because they point to the ith leapfrog step in a sub-trajectory
            #  of size 2^tree_depth which needs to be mapped to the global index of qs
            #  (which is defined in the range 1:2^max_treedepth)
            #
            # The sort is necessary because depth_steps is sorted in order of leapfrog steps taken
            #  which might be backwards in time (so decreasing instead of increasing)
            #
            # This sort is important because we need to keep track of what is left and what is right
            #  in the trajectory so that we do the right comparisons
            sorted_depth_steps = sorted(depth_steps)

            if tree_depth > 0:
                # Start at root of new subtree and work down to leaves
                for uturn_depth in range(tree_depth, 0, -1):
                    # The root of the comparison tree compares the leftmost to the rightmost states of the new
                    #  part of the trajectory.
                    #  The next level down in the tree of comparisons cuts that trajectory in two and compares
                    #  the leftmost and rightmost elements of those smaller trajectories.
                    #  Etc. Etc.
                    div_length = 2 ** (uturn_depth)

                    # Starts are relative indices pointing to the leftmost state of each comparison to be done
                    starts = numpy.arange(0, len(depth_steps), div_length)  # seq(1, length(depth_steps), div_length)
                    # Ends are relative indices pointing to the rightmost state for each comparison to be done
                    ends = starts + div_length - 1

                    for start, end in zip(starts, ends):
                        checks.append((start, end))

            # Sort into order that checks happen
            checks.sort()

            # Initialize u-turn check variable
            uturn_detected_new_tree = False

            # Actually do the integrationg
            if True:
            #with potential.activate_thread() as value_and_grad:
                dt = h * directions[depth]

                i_prev = depth_steps[0] - directions[depth]

                q = qs[i_prev, :].copy()
                p = ps[i_prev, :].copy()

=======
        H0 = 0.5 * numpy.dot(p0, numpy.dot(M_inv, p0)) + U0

    # directions is a length max_treedepth vector that maps each treedepth
    #  to an integration direction (left or right)
    directions = rng.integers(low=0, high=2, size=max_treedepth + 1) * 2 - 1
    # depth_map will be a vector of length 2^max_treedepth that maps each of
    #  the possibly 2^max_treedepth points to a treedepth
    depth_map = [0]
    for depth in range(1, max_treedepth + 1):
        direction = directions[depth]

        if direction < 0:
            depth_map = ([depth] * 2 ** max(0, depth - 1)) + depth_map
        else:
            depth_map = depth_map + ([depth] * 2 ** max(0, depth - 1))
    depth_map = numpy.array(depth_map)

    # Steps is a dict that maps treedepth to which leapfrog steps were
    #  computed in that treedepth (kinda the opposite of depth_map)
    steps = {}
    # qs stores our positions
    qs = numpy.zeros((2 ** max_treedepth, len(q0)))
    # ps stores our momentums
    ps = numpy.zeros((2 ** max_treedepth, len(p0)))
    # log_pi defined in section A.2.3 of https://arxiv.org/abs/1701.02434
    log_pi = numpy.zeros(2 ** max_treedepth)
    # index of initial state
    i_first = numpy.nonzero(depth_map == 0)[0][0]

    qs[i_first, :] = q0
    ps[i_first, :] = p0
    log_pi[i_first] = -H0
    accept_stat = None
    # i_left and i_right are indices that track the leftmost and rightmost
    #  states of the integrated trajectory
    i_left = i_first
    i_right = i_first
    # log_sum_pi_old is the log of the sum of the pis (of log_pi) for the
    #  tree processed so far
    log_sum_pi_old = log_pi[i_first]
    # i_old will be the sample chosen (the sample from T(z' | told) in section
    #  A.3.1 of https://arxiv.org/abs/1701.02434)
    i_old = i_first
    # We need to know whether we terminated the trajectory cause of a uturn or we
    #  hit the max trajectory length
    uturn_detected = False
    # For trees of increasing treedepth
    for depth in range(1, max_treedepth + 1):
        # Figure out what leapfrog steps we need to compute. If integrating in the
        #  positive direction update the index that points at the right side of the
        #  trajectory. If integrating in the negative direction update the index pointing
        #  to the left side of the trajectory.
        if directions[depth] < 0:
            depth_steps = numpy.flip(numpy.nonzero(depth_map == depth)[0])
            i_left = depth_steps[-1]
        else:
            depth_steps = numpy.nonzero(depth_map == depth)[0]
            i_right = depth_steps[-1]

        steps[depth] = depth_steps

        # Actually do the integrationg
        with potential.activate_thread() as value_and_grad:
            dt = h * directions[depth]

            i_prev = depth_steps[0] - directions[depth]

            q = qs[i_prev, :]
            p = ps[i_prev, :]

            U, grad = value_and_grad(q)
            H_prev = 0.5 * numpy.dot(p, numpy.dot(M_inv, p)) + U

            for i in depth_steps:
                # leapfrog step
                p_half = p - (dt / 2) * grad
                q = q + dt * numpy.dot(M_inv, p_half)
>>>>>>> 4ba3b022
                U, grad = value_and_grad(q)

                # Initialize pointer into checks list
                check_i = 0

                # These are a bunch of temporaries to minimize numpy
                # allocations during integration
                p_half = numpy.zeros(size)
                half_dt = dt / 2
                half_dt_grad = half_dt * grad
                dt_diag_M_inv = dt * diag_M_inv
                for leapfrogs_taken, i in enumerate(depth_steps, start = 1):
                    # leapfrog step
                    #p_half = p - (dt / 2) * grad
                    p -= half_dt_grad # p here is actually p_half
                    #q = q + dt * numpy.dot(M_inv, p_half)
                    #q = q + dt * diag_M_inv * p_half
                    q += dt_diag_M_inv * p
                    U, grad = value_and_grad(q)
                    half_dt_grad = half_dt * grad
                    #p = p_half - (dt / 2) * grad
                    p -= half_dt_grad # p here is indeed p

                    H = kinetic_energy(p) + U

                    qs[i] = q
                    ps[i] = p
                    log_pi[i] = -H

                    while check_i < len(checks) and checks[check_i][1] < leapfrogs_taken:
                        start, end = checks[check_i]

                        start_i = sorted_depth_steps[start]
                        end_i = sorted_depth_steps[end]

                        is_uturn = uturn(
                            qs[end_i, :],
                            qs[start_i, :],
                            ps[end_i, :],
                            ps[start_i, :],
                        )

                        if is_uturn:
                            uturn_detected_new_tree = True
                            break

                        check_i += 1
                    
                    if uturn_detected_new_tree:
                        break

            # Merging the two trees requires one more uturn check from the overall left to right states
            uturn_detected = uturn_detected_new_tree | uturn(qs[i_right, :], qs[i_left, :], ps[i_right, :], ps[i_left, :])

            # Accept statistic from ordinary HMC
            # Only compute the accept probability for the steps done
            log_pi_steps = log_pi[depth_steps[0:leapfrogs_taken]]
            energy_loss = H0 + log_pi_steps
            p_step_accept = numpy.minimum(1.0, numpy.exp(energy_loss))

            # Average the acceptance statistic for each step in this branch of the tree
            p_tree_accept = numpy.mean(p_step_accept)

            # Divergence
            if max(numpy.abs(energy_loss)) > 1000 or numpy.isnan(energy_loss).any():
                if accept_stat is None:
                    accept_stat = 0.0

                break

            if uturn_detected:
                # If we u-turn on the first step, grab something for the accept_stat
                if accept_stat is None:
                    accept_stat = p_tree_accept

                break

            old_accept_stat = accept_stat

            if accept_stat is None:
                accept_stat = p_tree_accept
            else:
                accept_stat = (accept_stat * (len(depth_steps) - 1) + p_tree_accept * leapfrogs_taken) / (leapfrogs_taken + len(depth_steps) - 1)

            # log of the sum of pi (A.3.1 of https://arxiv.org/abs/1701.02434) of the new subtree
            log_sum_pi_new = scipy.special.logsumexp(log_pi_steps)

<<<<<<< HEAD
            # sample from the new subtree according to the equation in A.2.1 in https://arxiv.org/abs/1701.02434
            #  (near the end of that section)
            if depth > 1:
                i_new = rng.choice(depth_steps, p = scipy.special.softmax(log_pi_steps))
            else:
                i_new = depth_steps[0]
=======
        # sample from the new subtree according to the equation in A.2.1 in https://arxiv.org/abs/1701.02434
        #  (near the end of that section)
        if len(depth_steps) > 1:
            i_new = rng.choice(depth_steps, p=scipy.special.softmax(log_pi[depth_steps]))
        else:
            i_new = depth_steps[0]
>>>>>>> 4ba3b022

            # Pick between the samples generated from the new and old subtrees using the biased progressive sampling in
            #  A.3.2 of https://arxiv.org/abs/1701.02434
            p_new = min(1, numpy.exp(log_sum_pi_new - log_sum_pi_old))
            if rng.random() < p_new:
                i_old = i_new

            # Update log of sum of pi of overall tree
            log_sum_pi_old = numpy.logaddexp(log_sum_pi_old, log_sum_pi_new)

        # Get the final sample
        q = qs[i_old, :]

        steps_taken = numpy.nonzero(depth_map <= depth)[0]

    if debug:
        q_columns = [f"q{i}" for i in range(len(q0))]
        p_columns = [f"p{i}" for i in range(len(p0))]

        qs_df = pandas.DataFrame(qs, columns=q_columns)
        ps_df = pandas.DataFrame(ps, columns=p_columns)

        # For a system with N parameters, this tibble will have
        #  2N + 2 columns. The first column (log_pi) stores log of pi (A.2.3 of https://arxiv.org/abs/1701.02434)
        #  The second column (depth_map) stores at what treedepth that state was added to the trajectory
        #  The next N columns are the positions (all starting with q)
        #  The next N columns are the momentums (all starting with p)
        trajectory_df = (
            pandas.concat([pandas.DataFrame({"log_pi": log_pi, "depth_map": depth_map}), qs_df, ps_df], axis=1).assign(
                valid=lambda df: True if not uturn_detected else df["depth_map"] < depth
            )
        ).iloc[steps_taken]

        return q, accept_stat, 2**depth, {
            "i": i_old - min(numpy.nonzero(depth_map <= depth)[0]) + 1,  # q is the ith row of trajectory
            "q0": q0,
            "h": h,
            "max_treedepth": max_treedepth,
            "trajectory": trajectory_df,  # tibble containing details of trajectory
            "directions": directions,  # direction integrated in each subtree
<<<<<<< HEAD
=======
            "accept_stat": accept_stat,
>>>>>>> 4ba3b022
        }
    else:
        return q, accept_stat, 2**depth

@dataclass
class StepsizeAdapter:
    target_accept_stat: float
    initial_stepsize: float
    gamma: float = 0.05
    kappa: float = 0.75
    t0: float = 10.0
    _counter: int = 0
    _s_bar: int = 0
    _x_bar: int = 0

    def adapt(self, accept_stat : float) -> float:
        self._counter += 1

        accept_stat = min(1.0, accept_stat)

        # Nesterov Dual-Averaging of log(epsilon)
        eta = 1.0 / (self._counter + self.t0)

        self._s_bar = (1.0 - eta) * self._s_bar + eta * (self.target_accept_stat - accept_stat)

        x = math.log(self.initial_stepsize) - self._s_bar * math.sqrt(self._counter) / self.gamma
        x_eta = self._counter**(-self.kappa)

        self._x_bar = (1.0 - x_eta) * self._x_bar + x_eta * x

        return math.exp(x)

    def adapted_stepsize(self):
        return math.exp(self._x_bar)

def warmup(
    potential: Potential,
    rng: numpy.random.Generator,
    initial_draw: numpy.array,
    initial_stepsize: float = 1.0,
    initial_diagonal_inverse_metric: numpy.array = None,
    max_treedepth: int = 10,
    target_accept_stat: float = 0.8,
    stage_1_size: int = 100,
    stage_2_size: int = 850,
    stage_2_window_count: int = 4,
    stage_3_size: int = 50,
    debug: bool = False
):
    size = initial_draw.shape[0]
    stepsize = initial_stepsize

    if initial_diagonal_inverse_metric is None:
        diagonal_inverse_metric = numpy.ones(size)
    else:
        diagonal_inverse_metric = initial_diagonal_inverse_metric
        assert diagonal_inverse_metric.shape[0] == size and diagonal_inverse_metric.shape[1] == size
    
    with tqdm(total=stage_1_size + stage_2_size + stage_3_size, desc="Moving from initial condition") as progress_bar:
        # Find an initial stepsize that is large enough we are under our target accept rate
        while True:
            next_draw, accept_stat, steps = one_draw(potential, rng, initial_draw, stepsize, diagonal_inverse_metric)
            if accept_stat < target_accept_stat:
                break
            stepsize = stepsize * 2.0

        # Back off until we hit our target accept rate
        while True:
            stepsize = stepsize / 2.0
            next_draw, accept_stat, steps = one_draw(potential, rng, initial_draw, stepsize, diagonal_inverse_metric)
            if accept_stat > target_accept_stat:
                break
        
        # Stage 1, leave initial conditions in the dust, adapting stepsize
        current_draw = initial_draw
        stepsize_adapter = StepsizeAdapter(target_accept_stat, stepsize)
        for i in range(stage_1_size):
            current_draw, accept_stat, steps = one_draw(potential, rng, current_draw, stepsize, diagonal_inverse_metric)
            stepsize = stepsize_adapter.adapt(accept_stat)
            progress_bar.update()
            progress_bar.set_description(f"Moving from initial condition [leapfrogs {steps}]")

        # Stage 2, estimate diagonal of covariance in windows of increasing size
        stage_2_windows = []

        # Compute window size such that we have a sequence of stage_2_window_count
        # windows that sequentially double in size and in total take less than
        # or equal to stage_2_size draws. In math terms that is something like:
        # window_size + 2 * window_size + 4 * window_size + ... <= stage_2_size
        window_size = math.floor(stage_2_size / (2**stage_2_window_count - 1))

        for i in range(stage_2_window_count - 1):
            stage_2_windows.append(window_size * 2**i)

        # The last window is whatever is left
        stage_2_windows.append(stage_2_size - sum(stage_2_windows))

        for current_window_size in stage_2_windows:
            stepsize_adapter = StepsizeAdapter(target_accept_stat, stepsize)
            window_draws = numpy.zeros((current_window_size, size))
            for i in range(current_window_size):
                current_draw, accept_stat, steps = one_draw(potential, rng, current_draw, stepsize, diagonal_inverse_metric)
                window_draws[i] = current_draw
                stepsize = stepsize_adapter.adapt(accept_stat)
                progress_bar.update()
                progress_bar.set_description(f"Building a metric [leapfrogs {steps}]")
            new_diagonal_inverse_metric = numpy.var(window_draws, axis = 0)
            max_scale_change = max(diagonal_inverse_metric / new_diagonal_inverse_metric)
            stepsize = stepsize * max_scale_change
            diagonal_inverse_metric = new_diagonal_inverse_metric

        # Stage 3, fine tune timestep
        stepsize_adapter = StepsizeAdapter(target_accept_stat, stepsize)
        for i in range(stage_3_size):
            current_draw, accept_stat, steps = one_draw(potential, rng, current_draw, stepsize, diagonal_inverse_metric)
            stepsize = stepsize_adapter.adapt(accept_stat)
            progress_bar.update()
            progress_bar.set_description(f"Finalizing timestep [leapfrogs {steps}]")
    
    return current_draw, stepsize_adapter.adapted_stepsize(), diagonal_inverse_metric

def sample(
    potential: Potential,
    rng: numpy.random.Generator,
    initial_draw: numpy.array,
    stepsize: float,
    diagonal_inverse_metric: numpy.array,
    num_draws: int,
    max_treedepth: int = 10,
):
    size = initial_draw.shape[0]
    draws = numpy.zeros((num_draws, size))

    with tqdm(total=num_draws, desc="Sampling") as progress_bar:
        current_draw = initial_draw
        for i in range(num_draws):
            current_draw, accept_stat, steps = one_draw(potential, rng, current_draw, stepsize, diagonal_inverse_metric)
            draws[i, :] = current_draw
            progress_bar.update()
            progress_bar.set_description(f"Sampling [leapfrogs {steps}]")
    
    return draws<|MERGE_RESOLUTION|>--- conflicted
+++ resolved
@@ -87,11 +87,7 @@
 
             # There's a race condition here that hopefully doesn't lead to errors. If a non-running thread doesn't
             # get to wait before the running thread sets and clears the event, it will wait for the next round to run
-<<<<<<< HEAD
             gradients_computed = self.gradient_computed_event.wait(timeout = 0.1)
-=======
-            gradients_computed = gradient_computed_event.wait(timeout=0.1)
->>>>>>> 4ba3b022
             if gradients_computed:
                 break
 
@@ -165,7 +161,6 @@
 
     with potential.activate_thread() as value_and_grad:
         U0, grad0 = value_and_grad(q0)
-<<<<<<< HEAD
         H0 = kinetic_energy(p0) + U0
 
         # directions is a length max_treedepth vector that maps each treedepth
@@ -291,85 +286,6 @@
                 q = qs[i_prev, :].copy()
                 p = ps[i_prev, :].copy()
 
-=======
-        H0 = 0.5 * numpy.dot(p0, numpy.dot(M_inv, p0)) + U0
-
-    # directions is a length max_treedepth vector that maps each treedepth
-    #  to an integration direction (left or right)
-    directions = rng.integers(low=0, high=2, size=max_treedepth + 1) * 2 - 1
-    # depth_map will be a vector of length 2^max_treedepth that maps each of
-    #  the possibly 2^max_treedepth points to a treedepth
-    depth_map = [0]
-    for depth in range(1, max_treedepth + 1):
-        direction = directions[depth]
-
-        if direction < 0:
-            depth_map = ([depth] * 2 ** max(0, depth - 1)) + depth_map
-        else:
-            depth_map = depth_map + ([depth] * 2 ** max(0, depth - 1))
-    depth_map = numpy.array(depth_map)
-
-    # Steps is a dict that maps treedepth to which leapfrog steps were
-    #  computed in that treedepth (kinda the opposite of depth_map)
-    steps = {}
-    # qs stores our positions
-    qs = numpy.zeros((2 ** max_treedepth, len(q0)))
-    # ps stores our momentums
-    ps = numpy.zeros((2 ** max_treedepth, len(p0)))
-    # log_pi defined in section A.2.3 of https://arxiv.org/abs/1701.02434
-    log_pi = numpy.zeros(2 ** max_treedepth)
-    # index of initial state
-    i_first = numpy.nonzero(depth_map == 0)[0][0]
-
-    qs[i_first, :] = q0
-    ps[i_first, :] = p0
-    log_pi[i_first] = -H0
-    accept_stat = None
-    # i_left and i_right are indices that track the leftmost and rightmost
-    #  states of the integrated trajectory
-    i_left = i_first
-    i_right = i_first
-    # log_sum_pi_old is the log of the sum of the pis (of log_pi) for the
-    #  tree processed so far
-    log_sum_pi_old = log_pi[i_first]
-    # i_old will be the sample chosen (the sample from T(z' | told) in section
-    #  A.3.1 of https://arxiv.org/abs/1701.02434)
-    i_old = i_first
-    # We need to know whether we terminated the trajectory cause of a uturn or we
-    #  hit the max trajectory length
-    uturn_detected = False
-    # For trees of increasing treedepth
-    for depth in range(1, max_treedepth + 1):
-        # Figure out what leapfrog steps we need to compute. If integrating in the
-        #  positive direction update the index that points at the right side of the
-        #  trajectory. If integrating in the negative direction update the index pointing
-        #  to the left side of the trajectory.
-        if directions[depth] < 0:
-            depth_steps = numpy.flip(numpy.nonzero(depth_map == depth)[0])
-            i_left = depth_steps[-1]
-        else:
-            depth_steps = numpy.nonzero(depth_map == depth)[0]
-            i_right = depth_steps[-1]
-
-        steps[depth] = depth_steps
-
-        # Actually do the integrationg
-        with potential.activate_thread() as value_and_grad:
-            dt = h * directions[depth]
-
-            i_prev = depth_steps[0] - directions[depth]
-
-            q = qs[i_prev, :]
-            p = ps[i_prev, :]
-
-            U, grad = value_and_grad(q)
-            H_prev = 0.5 * numpy.dot(p, numpy.dot(M_inv, p)) + U
-
-            for i in depth_steps:
-                # leapfrog step
-                p_half = p - (dt / 2) * grad
-                q = q + dt * numpy.dot(M_inv, p_half)
->>>>>>> 4ba3b022
                 U, grad = value_and_grad(q)
 
                 # Initialize pointer into checks list
@@ -457,21 +373,12 @@
             # log of the sum of pi (A.3.1 of https://arxiv.org/abs/1701.02434) of the new subtree
             log_sum_pi_new = scipy.special.logsumexp(log_pi_steps)
 
-<<<<<<< HEAD
             # sample from the new subtree according to the equation in A.2.1 in https://arxiv.org/abs/1701.02434
             #  (near the end of that section)
             if depth > 1:
                 i_new = rng.choice(depth_steps, p = scipy.special.softmax(log_pi_steps))
             else:
                 i_new = depth_steps[0]
-=======
-        # sample from the new subtree according to the equation in A.2.1 in https://arxiv.org/abs/1701.02434
-        #  (near the end of that section)
-        if len(depth_steps) > 1:
-            i_new = rng.choice(depth_steps, p=scipy.special.softmax(log_pi[depth_steps]))
-        else:
-            i_new = depth_steps[0]
->>>>>>> 4ba3b022
 
             # Pick between the samples generated from the new and old subtrees using the biased progressive sampling in
             #  A.3.2 of https://arxiv.org/abs/1701.02434
@@ -512,10 +419,6 @@
             "max_treedepth": max_treedepth,
             "trajectory": trajectory_df,  # tibble containing details of trajectory
             "directions": directions,  # direction integrated in each subtree
-<<<<<<< HEAD
-=======
-            "accept_stat": accept_stat,
->>>>>>> 4ba3b022
         }
     else:
         return q, accept_stat, 2**depth
