--- conflicted
+++ resolved
@@ -69,13 +69,8 @@
             grouped_df = df
 
         shifted_columns = []
-<<<<<<< HEAD
         for column, shift in zip(shift_columns, shift_values):
             shifted_column = grouped_df[column].shift(shift).reset_index(drop = True)
-=======
-        for column, shift in zip(shift_columns, shifts):
-            shifted_column = grouped_df[column].shift(shift).reset_index(drop=True)
->>>>>>> 4c7ed396
             shifted_columns.append(shifted_column)
         if len(grouping_columns) > 0:
             shifted_df = pandas.concat([df[grouping_columns]] + shifted_columns, axis=1)
