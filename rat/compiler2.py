--- conflicted
+++ resolved
@@ -23,19 +23,11 @@
 
 @dataclass
 class StatementInfo:
-<<<<<<< HEAD
     statement : ast.Statement
     primary : ast.Variable
 
 
 def _get_subscript_names(node : ast.Variable) -> List[str]:
-=======
-    statement: ast2.Statement
-    primary: ast2.Variable
-
-
-def _get_subscript_names(node: ast2.Variable) -> List[str]:
->>>>>>> f7cd4b3d
     """
     Examine every subscript argument to see if it has only one named variable
 
@@ -48,7 +40,6 @@
         return functools.reduce(lambda x, y: x + y, filter(None, names))
 
     class NameWalker(RatWalker):
-<<<<<<< HEAD
         def walk_Logical(self, node : ast.Logical):
             return combine([self.walk(node.left), self.walk(node.right)])
 
@@ -59,18 +50,6 @@
             return combine([self.walk(arg) for arg in node.arglist])
 
         def walk_Variable(self, node : ast.Variable):
-=======
-        def walk_Logical(self, node: ast2.Logical):
-            return combine([self.walk(node.left), self.walk(node.right)])
-
-        def walk_Binary(self, node: ast2.Binary):
-            return combine([self.walk(node.left), self.walk(node.right)])
-
-        def walk_FunctionCall(self, node: ast2.FunctionCall):
-            return combine([self.walk(arg) for arg in node.arglist])
-
-        def walk_Variable(self, node: ast2.Variable):
->>>>>>> f7cd4b3d
             return set([node.name])
 
     names = []
@@ -143,13 +122,9 @@
     generated_code: str
     statements: List[StatementInfo]
 
-<<<<<<< HEAD
     def __init__(
         self, data: Union[pandas.DataFrame, Dict], program: ast.Program, model_code_string: str, max_trace_iterations: int
     ):
-=======
-    def __init__(self, data: Union[pandas.DataFrame, Dict], program: ast2.Program, model_code_string: str, max_trace_iterations: int):
->>>>>>> f7cd4b3d
         self.data = data
         self.program = program
         self.model_code_string = model_code_string
@@ -172,69 +147,13 @@
                     names |= set(df.columns)
                 return names
 
-<<<<<<< HEAD
-=======
-    def _get_primary_ast_variable(self, statement: ast2.Statement):
-        """
-        Compute the primary variable reference in a line of code with the rules:
-        1. There can only be one primary variable reference (priming two references to the same variable is still an error)
-        2. If a variable is marked as primary, then it is the primary variable.
-        3. If there is no marked primary variable, then all variables with dataframes are treated as prime.
-        4. If there are no variables with dataframes, the leftmost one is the primary one
-        5. It is an error if no primary variable can be identified
-        """
-
-        @dataclass
-        class PrimaryWalker(RatWalker):
-            marked: ast2.Variable = None
-            candidates: List[ast2.Variable] = field(default_factory=list)
-
-            def walk_Variable(self, node: ast2.Variable):
-                if node.prime:
-                    if self.marked == None:
-                        self.marked = node
-                    else:
-                        msg = f"Found two marked primary variables {self.marked.name} and {node.name}. There should only be one"
-                        raise CompileError(msg, node)
-                else:
-                    self.candidates.append(node)
-
-        walker = PrimaryWalker()
-        walker.walk(statement)
-        marked = walker.marked
-        candidates = walker.candidates
-
-        if marked != None:
-            return marked
-
-        if len(candidates) == 1:
-            return candidates[0]
-
-        if len(candidates) > 1:
-            if len(set(candidate.name for candidate in candidates)) == 1:
-                msg = f"No marked primary variable but found multiple references to {candidates[0].name}. One reference should be marked manually"
-                raise CompileError(msg, candidates[0])
-            else:
-                msg = f"No marked primary variable and at least {candidates[0].name} and {candidates[1].name} are candidates. A primary variable should be marked manually"
-                raise CompileError(msg, candidates[0])
-
-        if len(candidates) == 0:
-            msg = f"No primary variable found on line (this means there are no candidate variables)"
-            raise CompileError(msg, statement)
-
->>>>>>> f7cd4b3d
     def _identify_primary_symbols(self):
         """
         Generate a StatementInfo for each statement in the program
         """
         for ast_statement in self.program.ast.statements:
-<<<<<<< HEAD
             primary = _get_primary_ast_variable(ast_statement)
             self.statements.append(StatementInfo(statement = ast_statement, primary = primary))
-=======
-            primary = self._get_primary_ast_variable(ast_statement)
-            self.statements.append(StatementInfo(statement=ast_statement, primary=primary))
->>>>>>> f7cd4b3d
 
         # figure out which symbols will have dataframes
         # has_dataframe = set()
@@ -256,11 +175,7 @@
             variable_table: VariableTable
             left_hand_of_assignment: bool = False
 
-<<<<<<< HEAD
             def walk_Statement(self, node : ast.Statement):
-=======
-            def walk_Statement(self, node: ast2.Statement):
->>>>>>> f7cd4b3d
                 if node.op == "=":
                     old_left_hand_of_assignment = self.left_hand_of_assignment
                     self.left_hand_of_assignment = True
@@ -270,11 +185,7 @@
                     self.walk(node.left)
                 self.walk(node.right)
 
-<<<<<<< HEAD
             def walk_Variable(self, node : ast.Variable):
-=======
-            def walk_Variable(self, node: ast2.Variable):
->>>>>>> f7cd4b3d
                 if node.name in data_names:
                     self.variable_table.insert(variable_name=node.name, variable_type=VariableType.DATA)
                 else:
@@ -314,16 +225,9 @@
 
             @dataclass
             class InferSubscriptNameWalker(RatWalker):
-<<<<<<< HEAD
                 primary_name : str
                 variable_table : VariableTable
                 def walk_Variable(self, node : ast.Variable):
-=======
-                primary_name: str
-                variable_table: VariableTable
-
-                def walk_Variable(self, node: ast2.Variable):
->>>>>>> f7cd4b3d
                     if node.name != self.primary_name:
                         variable = self.variable_table[node.name]
                         subscript_names = _get_subscript_names(node)
@@ -350,18 +254,10 @@
 
             @dataclass
             class DataframeCompatibilityWalker(RatWalker):
-<<<<<<< HEAD
                 primary_name : str
                 data_names : List[str]
                 variable_table : VariableTable
                 def walk_Variable(self, node : ast.Variable):
-=======
-                primary_name: str
-                data_names: List[str]
-                variable_table: VariableTable
-
-                def walk_Variable(self, node: ast2.Variable):
->>>>>>> f7cd4b3d
                     # TODO: It would be nice if these code paths were closer for Data and Params
                     variable = self.variable_table[node.name]
                     primary_variable = self.variable_table[self.primary_name]
@@ -385,13 +281,7 @@
                             for name, arg in zip(subscript_names, node.arglist):
                                 if name not in variable.subscripts:
                                     dataframe_name = self.variable_table.get_dataframe_name(node.name)
-<<<<<<< HEAD
                                     msg = f"Subscript {name} not found in dataframe {dataframe_name} (associated with variable {node.name})"
-=======
-                                    msg = (
-                                        f"Subscript {name} not found in dataframe {dataframe_name} (associated with variable {symbol_key})"
-                                    )
->>>>>>> f7cd4b3d
                                     raise CompileError(msg, arg)
                     else:
                         subscript_names = _get_subscript_names(node)
@@ -462,14 +352,8 @@
         # Apply constraints to parameters
         @dataclass
         class ConstraintWalker(RatWalker):
-<<<<<<< HEAD
             variable_table : VariableTable
             def walk_Variable(self, node : ast.Variable):
-=======
-            variable_table: VariableTable
-
-            def walk_Variable(self, node: ast2.Variable):
->>>>>>> f7cd4b3d
                 variable = self.variable_table[node.name]
                 if variable.variable_type == VariableType.PARAM and node.constraints is not None:
                     # Constraints should be evaluated at compile time
@@ -517,16 +401,9 @@
 
         @dataclass
         class FindAndExplodeWalker(RatWalker):
-<<<<<<< HEAD
             search_name : str
             error_msg : str
             def walk_Variable(self, node : ast.Variable):
-=======
-            search_name: str
-            error_msg: str
-
-            def walk_Variable(self, node: ast2.Variable):
->>>>>>> f7cd4b3d
                 if self.search_name == node.name:
                     raise CompileError(self.error_msg, node)
 
@@ -539,7 +416,6 @@
             # 1. If the variable on the left appears also on the right, mark this
             #   statement to be code-gen'd with a scan and also make sure that
             #   the right hand side is shifted appropriately
-<<<<<<< HEAD
             @dataclass
             class CheckAssignedVariableWalker(NodeWalker):
                 variable_table : VariableTable
@@ -559,40 +435,6 @@
             
             walker = CheckAssignedVariableWalker(self.variable_table)
             assigned_name = walker.walk(statement)
-=======
-            if statement.op == "=":
-                lhs = statement.left
-                msg = f"The left hand side of an assignment must be a non-data variable"
-                if not isinstance(lhs, ast2.Variable):
-                    raise CompileError(msg, lhs)
-
-                assigned_name = lhs.name
-
-                if self.variable_table[lhs.name].variable_type == VariableType.DATA:
-                    raise CompileError(msg, lhs)
-
-            #         # The left hand side is written by the assignment but will be updated
-            #         # after the scan is complete and should not be marked
-            #         for symbol in ast.search_tree(rhs, ast.Param):
-            #             symbol_key = symbol.get_key()
-
-            #             if assigned_key == symbol_key:
-            #                 symbol.assigned_by_scan = True
-
-            #                 if symbol.subscript is None or all(shift is None for shift in symbol.subscript.shifts):
-            #                     msg = f"Recursively assigning {symbol_key} requires a shifted subscript on the right hand side reference"
-            #                     raise CompileError(msg, symbol.range)
-
-            #                 shifts = [shift.value for shift in symbol.subscript.shifts]
-
-            #                 if sum(shift != 0 for shift in shifts) != 1:
-            #                     msg = "Exactly one (no more, no less) subscripts can be shifted in a recursively assigned variable"
-            #                     raise CompileError(msg, symbol.range)
-
-            #                 if shifts[-1] <= 0:
-            #                     msg = "Only the right-most subscript of a recursively assigned variable can be shifted"
-            #                     raise CompileError(msg, symbol.range)
->>>>>>> f7cd4b3d
 
             # 2. Check that the right hand side of a sampling statement is a
             #   function call
@@ -621,19 +463,13 @@
                     if following_statement_info.primary.name != primary_name:
                         walker.walk(following_statement_info.statement)
 
-<<<<<<< HEAD
             # 4. Parameters cannot be used after they are assigned
             if statement.op == '=':
-=======
-            # 3. Parameters cannot be used after they are assigned
-            if statement_info.statement == "=":
->>>>>>> f7cd4b3d
                 msg = f"Parameter {assigned_name} is assigned on line {line_index} but used after. A variable cannot be used after it is assigned"
                 walker = FindAndExplodeWalker(assigned_name, msg)
                 for j in range(line_index + 1, N_lines):
                     walker.walk(self.statements[j].statement)
 
-<<<<<<< HEAD
 
         # 5. Check that the predicate of IfElse statement contains no parameters
         @dataclass
@@ -641,14 +477,6 @@
             variable_table : VariableTable
             inside_predicate : bool = False
             def walk_IfElse(self, node: ast.IfElse):
-=======
-        @dataclass
-        class IfElsePredicateCheckWalker(RatWalker):
-            variable_table: VariableTable
-            inside_predicate: bool = False
-
-            def walk_IfElse(self, node: ast2.IfElse):
->>>>>>> f7cd4b3d
                 old_inside_predicate = self.inside_predicate
                 self.inside_predicate = True
                 self.walk(node.predicate)
@@ -657,11 +485,7 @@
                 self.walk(node.left)
                 self.walk(node.right)
 
-<<<<<<< HEAD
             def walk_Variable(self, node : ast.Variable):
-=======
-            def walk_Variable(self, node: ast2.Variable):
->>>>>>> f7cd4b3d
                 if self.inside_predicate and self.variable_table[node.name] != VariableType.DATA:
                     msg = f"Non-data variables cannot appear in ifelse conditions"
                     raise CompileError(self.error_msg, node)
