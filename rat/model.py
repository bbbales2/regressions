--- conflicted
+++ resolved
@@ -64,12 +64,8 @@
 
         return total, constrained_variables
 
-<<<<<<< HEAD
 
     def evaluate_program(self, **device_variables):
-=======
-    def evaluate_program(self, device_variables):
->>>>>>> 5f7ad11c
         total = 0.0
         for line_function in self.line_functions:
             data_arguments = [device_variables[name] for name in line_function.data_variable_names]
@@ -89,7 +85,6 @@
         target_program, constrained_variables = self.evaluate_program(**constrained_variables)
         return target_program + (jacobian_adjustment if include_jacobian else 0.0)
 
-<<<<<<< HEAD
 
     def prepare_draws_and_dfs(self, unconstrained_draws):
         num_draws = unconstrained_draws.shape[0]
@@ -125,8 +120,6 @@
         return constrained_draws, base_dfs
 
 
-=======
->>>>>>> 5f7ad11c
     def __init__(
         self,
         data_df: pandas.DataFrame,
