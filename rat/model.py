import blackjax
import blackjax.nuts
import functools
import jax
import jax.scipy
import jax.scipy.optimize
import jax.numpy
import numpy
import pandas
import scipy.optimize
from typing import Callable, List, Dict, Union

from . import compiler
from . import ops
from . import variables
from . import constraints
from .scanner import scanner
from .parser import Parser
from .fit import OptimizationFit, Fit


class Model:
    lpdf: Callable[[numpy.array], float]
    size: int
    parameter_variables: List[variables.Param]
    parameter_names: List[str]
    parameter_offsets: List[int]
    parameter_sizes: List[Union[None, int]]

    def __init__(
        self,
        data_df: pandas.DataFrame,
        parsed_lines: List[ops.Expr] = None,
        model_string: str = None,
    ):
        data_names = data_df.columns
        if model_string is not None:
            if parsed_lines is not None:
                raise Exception("Only one of model_string and parsed_lines can be non-None")

            parsed_lines = []
            for line in model_string.splitlines():
                line = line.lstrip().rstrip()
                if not line:
                    continue
                parsed_line = Parser(scanner(line), data_names).statement()
                parsed_lines.append(parsed_line)
        else:
            if parsed_lines is None:
                raise Exception("At least one of model_string or parsed_lines must be non-None")

        (
            data_variables,
            parameter_variables,
            index_variables,
            line_functions,
        ) = compiler.compile(data_df, parsed_lines)

        self.parameter_names = []
        self.parameter_offsets = []
        self.parameter_sizes = []

        # Copy data to jax device
        data_numpy_variables = {}
        for name, data in data_variables.items():
            data_numpy_variables[name] = jax.device_put(data.to_numpy())

        # Get parameter dimensions so can build individual arguments from
        # unconstrained vector
        unconstrained_parameter_size = 0
        for name, parameter in parameter_variables.items():
            self.parameter_names.append(name)
            self.parameter_offsets.append(unconstrained_parameter_size)
            parameter_size = parameter.size()
            self.parameter_sizes.append(parameter_size)

            if parameter_size is not None:
                unconstrained_parameter_size += parameter_size
            else:
                unconstrained_parameter_size += 1

        # This is the likelihood function we'll expose!
        def lpdf(include_jacobian, unconstrained_parameter_vector):
            parameter_numpy_variables = {}
            total = 0.0
            for name, offset, size in zip(
                self.parameter_names,
                self.parameter_offsets,
                self.parameter_sizes,
            ):
                if size is not None:
                    parameter = unconstrained_parameter_vector[offset : offset + size]
                else:
                    parameter = unconstrained_parameter_vector[offset]

                variable = self.parameter_variables[name]
                lower = variable.lower
                upper = variable.upper
                constraints_jacobian_adjustment = 0.0

                if lower > float("-inf") and upper == float("inf"):
                    parameter, constraints_jacobian_adjustment = constraints.lower(parameter, lower)
                elif lower == float("inf") and upper < float("inf"):
                    parameter, constraints_jacobian_adjustment = constraints.upper(parameter, upper)
                elif lower > float("inf") and upper < float("inf"):
                    parameter, constraints_jacobian_adjustment = constraints.finite(parameter, lower, upper)

                if size is not None and size != variable.padded_size():
                    parameter = jax.numpy.pad(parameter, (0, variable.padded_size() - size))

                if include_jacobian:
                    total += constraints_jacobian_adjustment
                parameter_numpy_variables[name] = parameter

            for line_function in line_functions:
                data_arguments = [data_numpy_variables[name] for name in line_function.data_variable_names]
                parameter_arguments = [parameter_numpy_variables[name] for name in line_function.parameter_variable_names]
                total += line_function(*data_arguments, *parameter_arguments)

            return total

        self.parameter_variables = parameter_variables
        self.lpdf = jax.jit(functools.partial(lpdf, True))
        self.lpdf_no_jac = jax.jit(functools.partial(lpdf, False))
        self.size = unconstrained_parameter_size

    def optimize(self, init=2, chains=4, retries=5) -> Fit:
        params = 2 * init * numpy.random.rand(self.size) - init

        def nlpdf(x):
            return -self.lpdf_no_jac(x.astype(numpy.float32))

        grad = jax.jit(jax.grad(nlpdf))
<<<<<<< HEAD

        def grad_double(x):
            grad_device_array = grad(x)
            return numpy.array(grad_device_array).astype(numpy.float64)

        solutions = []
        for chain in range(chains):
            for retry in range(retries):
                solution = scipy.optimize.minimize(
                    nlpdf, params, jac=grad_double, method="L-BFGS-B", tol=1e-7
                )

                if solution.success:
                    solutions.append(solution.x)
                    break
            else:
                raise Exception(
                    f"Optimization failed on chain {chain} with message: {solutions.message}"
                )

        draw_dfs = self.build_draw_dfs(solutions)
=======
        grad_double = lambda x: numpy.array(grad(x.astype(numpy.float32))).astype(numpy.float64)

        results = scipy.optimize.minimize(nlpdf, params, jac=grad_double, method="L-BFGS-B", tol=1e-7)
>>>>>>> 281080c1

        return OptimizationFit(draw_dfs)

    def build_draw_dfs(self, states: List[numpy.array]):
        draw_dfs: Dict[str, pandas.DataFrame] = {}
<<<<<<< HEAD
        draw_series = list(range(len(states)))
        for name, offset, size in zip(
            self.parameter_names, self.parameter_offsets, self.parameter_sizes
        ):

=======
        for name, offset, size in zip(self.parameter_names, self.parameter_offsets, self.parameter_sizes):
>>>>>>> 281080c1
            if size is not None:
                dfs = []
                for draw, state in enumerate(states):
                    df = self.parameter_variables[name].index.base_df.copy()
                    df["value"] = state[offset : offset + size]
                    df["draw"] = draw
                    dfs.append(df)
                df = pandas.concat(dfs, ignore_index=True)
            else:
                series = [state[offset] for state in states]
                df = pandas.DataFrame({"value": series, "draw": draw_series})

            variable = self.parameter_variables[name]
            lower = variable.lower
            upper = variable.upper
            value = df["value"].to_numpy()
            if lower > float("-inf") and upper == float("inf"):
                value, _ = constraints.lower(value, lower)
            elif lower == float("inf") and upper < float("inf"):
                value, _ = constraints.upper(value, upper)
            elif lower > float("inf") and upper < float("inf"):
                value, _ = constraints.finite(value, lower, upper)
            df["value"] = value

            draw_dfs[name] = df
        return draw_dfs

    def sample(self, num_steps=200, step_size=1e-3) -> Fit:
        params = numpy.random.rand(self.size)

        # Build the kernel
        inverse_mass_matrix = jax.numpy.exp(jax.numpy.zeros(self.size))
        kernel = blackjax.nuts.kernel(self.lpdf, step_size, inverse_mass_matrix)
        kernel = jax.jit(kernel)  # try without to see the speedup

        # Initialize the state
        initial_position = params
        state = blackjax.nuts.new_state(initial_position, self.lpdf)

        states: List[blackjax.inference.base.HMCState] = [state]

        # Iterate
        key = jax.random.PRNGKey(0)
        for draw in range(1, num_steps):
            key, subkey = jax.random.split(key)
            state, info = kernel(key, state)
            states.append(state)

        draw_dfs: Dict[str, pandas.DataFrame] = {}
        draw_series = list(range(num_steps))
        for name, offset, size in zip(self.parameter_names, self.parameter_offsets, self.parameter_sizes):
            if size is not None:
                dfs = []
                for draw, state in enumerate(states):
                    df = self.parameter_variables[name].index.base_df.copy()
                    df[name] = state.position[offset : offset + size]
                    df["draw"] = draw
                    dfs.append(df)
                draw_dfs[name] = pandas.concat(dfs, ignore_index=True)
            else:
                series = [state.position[offset] for state in states]
                draw_dfs[name] = pandas.DataFrame({name: series, "draw": draw_series})

        return Fit(draw_dfs)<|MERGE_RESOLUTION|>--- conflicted
+++ resolved
@@ -131,7 +131,6 @@
             return -self.lpdf_no_jac(x.astype(numpy.float32))
 
         grad = jax.jit(jax.grad(nlpdf))
-<<<<<<< HEAD
 
         def grad_double(x):
             grad_device_array = grad(x)
@@ -153,25 +152,15 @@
                 )
 
         draw_dfs = self.build_draw_dfs(solutions)
-=======
-        grad_double = lambda x: numpy.array(grad(x.astype(numpy.float32))).astype(numpy.float64)
-
-        results = scipy.optimize.minimize(nlpdf, params, jac=grad_double, method="L-BFGS-B", tol=1e-7)
->>>>>>> 281080c1
 
         return OptimizationFit(draw_dfs)
 
     def build_draw_dfs(self, states: List[numpy.array]):
         draw_dfs: Dict[str, pandas.DataFrame] = {}
-<<<<<<< HEAD
         draw_series = list(range(len(states)))
         for name, offset, size in zip(
             self.parameter_names, self.parameter_offsets, self.parameter_sizes
         ):
-
-=======
-        for name, offset, size in zip(self.parameter_names, self.parameter_offsets, self.parameter_sizes):
->>>>>>> 281080c1
             if size is not None:
                 dfs = []
                 for draw, state in enumerate(states):
