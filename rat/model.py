--- conflicted
+++ resolved
@@ -26,16 +26,10 @@
     log_density_jax: Callable[[numpy.array], float]
     log_density_jax_no_jac: Callable[[numpy.array], float]
     size: int
-<<<<<<< HEAD
-    device_data : Dict[str, jax.numpy.array]
-    device_subscripts : Dict[str, jax.numpy.array]
-    working_dir : tempfile.TemporaryDirectory
-    compiled_model : types.ModuleType
-=======
     device_data: Dict[str, jax.numpy.array]
     device_subscripts: Dict[str, jax.numpy.array]
     working_dir: tempfile.TemporaryDirectory
->>>>>>> aaec211c
+    compiled_model: types.ModuleType
 
     def _constrain_and_transform_parameters(self, unconstrained_parameter_vector, pad=True):
         jacobian_adjustment, parameters = self.compiled_model.constrain_parameters(unconstrained_parameter_vector, pad)
