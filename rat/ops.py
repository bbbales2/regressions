--- conflicted
+++ resolved
@@ -192,15 +192,6 @@
 
 
 @dataclass
-<<<<<<< HEAD
-class Data(Expr):
-    """
-    Augmented AST node
-    """
-
-    name: str
-    subscript: Union[Subscript, SubscriptOp] = None
-=======
 class PrimeableExpr(Expr):
     name: str
     prime: bool = False
@@ -209,7 +200,6 @@
 
 @dataclass
 class Data(PrimeableExpr):
->>>>>>> 73e82629
     variable: variables.Data = None
 
     def get_key(self):
@@ -225,7 +215,7 @@
     def fold(self):
         if self.subscript:
             self.subscript = self.subscript.fold()
-        return Data(name=self.name, subscript=self.subscript, line_index=self.line_index, column_index=self.column_index)
+        return Data(name=self.name, prime=self.prime, subscript=self.subscript, line_index=self.line_index, column_index=self.column_index)
 
     def __post_init__(self):
         self.out_type = types.NumericType
@@ -239,19 +229,7 @@
 
 
 @dataclass
-<<<<<<< HEAD
-class Param(Expr):
-    """
-    Augumented AST
-    """
-
-    name: str
-    subscript: Subscript = None
-    lower: Expr = RealConstant(value=float("-inf"))
-    upper: Expr = RealConstant(value=float("inf"))
-=======
 class Param(PrimeableExpr):
->>>>>>> 73e82629
     variable: variables.Param = None
     lower: Expr = None  # RealConstant(float("-inf"))
     upper: Expr = None  # RealConstant(float("inf"))
@@ -269,24 +247,30 @@
         return self.name
 
     def fold(self):
-        self.lower = self.lower.fold()
-        self.upper = self.upper.fold()
+        if self.lower is not None:
+            self.lower = self.lower.fold()
+            if not isinstance(self.lower, (RealConstant, IntegerConstant)):
+                raise ConstantFoldError(
+                    f"Lower bound value must fold into a Numeric constant at compile time, but folded expression {self.lower} is not a constant!",
+                    self.line_index,
+                    self.column_index,
+                )
+
+        if self.upper is not None:
+            self.upper = self.upper.fold()
+            if not isinstance(self.upper, (RealConstant, IntegerConstant)):
+                raise ConstantFoldError(
+                    f"Upper bound value must fold into a Numeric constant at compile time, but folded expression {self.upper} is not a constant!",
+                    self.line_index,
+                    self.column_index,
+                )
+
         if self.subscript:
             self.subscript = self.subscript.fold()
-        if not isinstance(self.lower, (RealConstant, IntegerConstant)):
-            raise ConstantFoldError(
-                f"Lower bound value must fold into a Numeric constant at compile time, but folded expression {self.lower} is not a constant!",
-                self.line_index,
-                self.column_index,
-            )
-        if not isinstance(self.upper, (RealConstant, IntegerConstant)):
-            raise ConstantFoldError(
-                f"Upper bound value must fold into a Numeric constant at compile time, but folded expression {self.upper} is not a constant!",
-                self.line_index,
-                self.column_index,
-            )
+
         return Param(
             name=self.name,
+            prime=self.prime,
             subscript=self.subscript,
             lower=self.lower,
             upper=self.upper,
@@ -305,7 +289,6 @@
             return f"parameters['{variable_code}']"
 
     def __str__(self):
-<<<<<<< HEAD
         return f"Param({self.name}, subscript={self.subscript.__str__()}, lower={self.lower}, upper={self.upper})"
 
 
@@ -340,9 +323,7 @@
 
     def __str__(self):
         return f"MatchedStatement(initial={self.initial_declarations}, recurrence={self.recurrence_equation}, bounded_var_name={self.bounded_variable_name})"
-=======
-        return f"Param({self.name}, {self.prime}, {self.subscript.__str__()}, lower={self.lower}, upper={self.upper})"
->>>>>>> 73e82629
+
 
 
 @dataclass
@@ -721,29 +702,22 @@
         return f"Assignment({self.lhs.__str__()}, {self.rhs.__str__()})"
 
 
-@dataclass
-<<<<<<< HEAD
+class Prime(Expr):
+    subexpr: Expr
+
+    def __iter__(self):
+        return iter([self.subexpr])
+
+    def code(self):
+        return f"{self.subexpr.code()}"
+
+    def __str__(self):
+        return f"Prime({self.subexpr.__str__()})"
+
+
+@dataclass
 class Sqrt(Expr):
     subexpr: Expr
-=======
-class Prime(Expr):
-    subexpr: Expr
-
-    def __iter__(self):
-        return iter([self.subexpr])
-
-    def code(self):
-        return f"{self.subexpr.code()}"
-
-    def __str__(self):
-        return f"Prime({self.subexpr.__str__()})"
-
-
-@dataclass
-class Assignment(Expr):
-    lhs: Expr
-    rhs: Expr
->>>>>>> 73e82629
 
     def __iter__(self):
         return iter([self.subexpr])
