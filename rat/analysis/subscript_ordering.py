--- conflicted
+++ resolved
@@ -183,11 +183,4 @@
                 self.poset.insert(subscript, variable_name, highest_subscript)
 
             for variable_name, subscript in subscript_walker.subscript_info:
-<<<<<<< HEAD
-                self.poset.add_variable_info(subscript, variable_name)
-
-            self.poset.print()
-
-=======
-                self.poset.add_variable_info(subscript, variable_name)
->>>>>>> 681c6459
+                self.poset.add_variable_info(subscript, variable_name)