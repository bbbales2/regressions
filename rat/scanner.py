from typing import ClassVar, Dict, Tuple, Set, List
import re

realnum = re.compile("^[-]?[0-9]*\.?[0-9]+(e[-+]?[0-9]+)?$")  # (negative or positive) + (integer, real, scientific)


class Token:
    """
    A token denotes a sequence of input characters, typically demarcated by other characters that represent
    semantics, most commonly whitespace. Please Refer to individual token types' docs for more information
    """

    value: str
    """A string containing the input characters"""
    line_index: int
    """An integer denoting the line number of the Token in the original code string"""
    column_index: int
    """An integer denoting the start position of the Token in the code line"""
    token_type: str
    """A string representing the type of token. Set by self.__class__.__name"""

    def __init__(self, value, line_index, column_index):
        self.value: str = value
        self.line_index: int = line_index
        self.column_index: int = column_index
        self.token_type = self.__class__.__name__


class Identifier(Token):
    """
    The Identifier token represents any alphanumeric string that isn't used as a standalone number.
    This includes function names, variables, distributions, etc.
    """

    def __init__(self, value, line_index, column_index):
        super(Identifier, self).__init__(value, line_index, column_index)


class Special(Token):
    """
    The Special token represents any single characters that indicate change in semantics or control flow.
    Explicitly any single token that has the following values("(", ")", ",", "[", "]", "~") are set as Special
    """

    def __init__(self, value, line_index, column_index):
        super(Special, self).__init__(value, line_index, column_index)


class IntLiteral(Token):
    """
    The IntLiteral token represent integers.
    """

    def __init__(self, value, line_index, column_index):
        super(IntLiteral, self).__init__(value, line_index, column_index)


class RealLiteral(Token):
    """
    The RealLiteral token represent real numbers. Currently the regex expression
    ^[-]?[0-9]*\.?[0-9]+(e[-+]?[0-9]+)?$ is being used to parse real numbers, which allows negative values as well as
    scientific notation.
    """

    def __init__(self, value, line_index, column_index):
        super(RealLiteral, self).__init__(value, line_index, column_index)


class Operator(Token):
    """
    The Operator token represent character(s) that represent operators. Explicitly, any single token that has the
    following values("=","+","-","*","/","^","%") are
    set as an Operator.
    """

    def __init__(self, value, line_index, column_index):
        super(Operator, self).__init__(value, line_index, column_index)


class Terminate(Token):
    """
    In rat, all statements are terminated using with ; and not newline.
    """

    def __init__(self, value, line_index, column_index):
        super(Terminate, self).__init__(value, line_index, column_index)


class NullToken(Token):
    """
    NullToken doesn't represent anything. This is pretty much used in the same context as None.
    """

    def __init__(self):
        super(NullToken, self).__init__(None, -1, -1)


special_characters = [
    "(",
    ")",
    ",",
    "[",
    "]",
    "~",
    "{",
    "}",
]  # symbols indicating change in semantics or control flow

operator_strings = [
    "=",
    "+",
    "-",
    "*",
    "/",
    "^",
    "%",
    "<",
    ">",
    "=",
]

delimeters = [
    " ",
    ";",
    "(",
    ")",
    "{",
    "}",
    "[",
    "]",
    ",",
    "~",
]  # characters that ALWAYS demarcate tokens


class TokenizeError(Exception):
    def __init__(self, message: str, code_string: str, line_num: int, column_num: int):
        code_string = code_string.split("\n")[line_num]
        exception_message = f"An error occured while tokenizing the following line({line_num}:{column_num}):\n{code_string}\n{' ' * column_num + '^'}\n{message}"
        super().__init__(exception_message)


class Scanner:
    def __init__(self, model_code):
        self.model_code: str = model_code
        self.code_length: int = len(model_code)
        self.scanned_lines: List[List[Token]] = []
        self.current_tokens = []
        self.current_char: str = ""
        self.register: str = ""

        self.index: int = 0

        self.column_index: int = 0
        self.line_index: int = 0

        self.current_state = self.default_state

    def scan(self) -> List[List[Token]]:
        while self.index < self.code_length:
<<<<<<< HEAD
=======
            # print(self.current_state.__name__)
>>>>>>> 02c8b731
            self.current_state()

        if self.register == ";":
            self.current_state()
        elif self.current_tokens:
            self.raise_error("Unfinished statement. Missing termination character!")

        return self.scanned_lines

    def consume(self):
        if self.index == self.code_length:
            self.current_char = ""
            return
        self.current_char = self.model_code[self.index]
        self.index += 1
        self.column_index += 1
        if self.current_char == "\n":
            self.column_index = -1
            self.line_index += 1
            self.consume()

    def reduce_register(self):
        def casts_to_int(val):
            try:
                int(val)
            except ValueError:
                return False
            else:
                return True

        if self.register == " " or not self.register:
            token = NullToken()
        elif self.register == ";":
            if self.current_tokens:
                self.scanned_lines.append(self.current_tokens)
            self.current_tokens = []
            self.register = ""
            return
        elif casts_to_int(self.register):
            token = IntLiteral(self.register, self.line_index, self.column_index - len(self.register))
        elif realnum.match(self.register):
            token = RealLiteral(self.register, self.line_index, self.column_index - len(self.register))
        elif self.register in special_characters:
            token = Special(self.register, self.line_index, self.column_index - len(self.register))
        elif self.register in operator_strings:
            token = Operator(self.register, self.line_index, self.column_index - len(self.register) + 1)
        else:
            if self.register.isidentifier():
                token = Identifier(self.register, self.line_index, self.column_index - len(self.register))
            else:
                token = NullToken()

        self.register = ""
        if not isinstance(token, NullToken):
            self.current_tokens.append(token)

    def raise_error(self, msg):
        raise TokenizeError(msg, self.model_code, self.line_index, self.column_index)

    # The following functions are scanner states

    def delimeter_state(self):
        self.reduce_register()
        self.current_state = self.default_state

    def default_state(self):
        self.consume()
        if not self.current_char:
            return

        elif self.current_char in delimeters:
            # If we find a terminate token, stay on current state
            self.register += self.current_char
            self.current_state = self.delimeter_state

        elif self.current_char in operator_strings:
            self.register += self.current_char
            self.current_state = self.operator_state

        elif self.current_char.isalpha():
            # transition 1: If we find an alphabet, change to identifier state.
            self.register += self.current_char
            self.current_state = self.identifier_state

        elif self.current_char.isnumeric():
            # transition 2: If we find an integer, change to Integer state
            self.register += self.current_char
            self.current_state = self.integer_state

        else:
            self.raise_error(f"Don't know how to resolve chracter '{self.current_char}'; No lexing rule to apply.")

    def identifier_state(self):
        self.consume()
        if not self.current_char:
            self.reduce_register()

        elif self.current_char.isalnum() or self.current_char == "_":
            # isidentifier() will not work, since we allow digits
            self.register += self.current_char

        elif self.current_char in delimeters:
            # transition 1: If we find a delimeter, change to delimeter state
            self.reduce_register()
            self.register += self.current_char
            self.current_state = self.delimeter_state

        elif self.current_char in operator_strings:
            # transition 2: If we find an operator, change to operator state
            self.reduce_register()
            self.register += self.current_char
            self.current_state = self.operator_state

        else:
            self.raise_error(f"Character '{self.current_char}' cannot be present within an Identifier!")

    def integer_state(self):
        self.consume()
        if not self.current_char:
            self.reduce_register()

        elif self.current_char in delimeters:
            self.reduce_register()
            self.register += self.current_char
            self.current_state = self.delimeter_state

        elif self.current_char.isnumeric():
            # If we find a numeric, stay on current state
            self.register += self.current_char

        elif self.current_char == ".":
            # transition 1: If we find a decimal point, change to real State
            self.register += self.current_char
            self.current_state = self.real_state

        elif self.current_char == "e":
            # transition 2: If we find character "e", change to real_exponent state
            self.register += self.current_char
            self.current_state = self.real_exponent_state

        elif self.current_char in operator_strings:
            # transition 3: If we find an operator, change to operator state
            self.reduce_register()
            self.register += self.current_char
            self.current_state = self.operator_state

        else:
            self.raise_error(f"Character '{self.current_char}' cannot be present within an Integer!")

    def real_state(self):
        self.consume()
        if not self.current_char:
            self.reduce_register()

        elif self.current_char in delimeters:
            self.reduce_register()
            self.register += self.current_char
            self.current_state = self.delimeter_state

        elif self.current_char.isnumeric():
            # If we find a numeric, stay on current state
            self.register += self.current_char

        elif self.current_char == "e":
            # transition 1: If we find character "e", change to real_exponent state
            self.register += self.current_char
            self.current_state = self.real_exponent_state

        elif self.current_char in operator_strings:
            # transition 2: If we find an operator, change to operator state
            self.reduce_register()
            self.register += self.current_char
            self.current_state = self.operator_state

        else:
            self.raise_error(f"Character '{self.current_char}' cannot be present within a Real!")

    def real_exponent_state(self):
        self.consume()
        if not self.current_char:
            self.reduce_register()

        elif self.current_char in delimeters:
            self.reduce_register()
            self.register += self.current_char
            self.current_state = self.delimeter_state

        elif self.current_char.isnumeric():
            # If we find a numeric, stay on current state
            self.register += self.current_char

        elif self.current_char == "-":
            # Allow negative powers i.e. 1e-10
            self.register += self.current_char

        elif self.current_char in operator_strings and self.register[-1] != "e":
            # transition 1: If we find an operator, change to operator state
            # This in kind of cheating since we're doing a lookback, but I'm too lazy to create another state for just e
            self.reduce_register()
            self.register += self.current_char
            self.current_state = self.operator_state

        else:
            self.raise_error(f"Character '{self.current_char}' cannot be present within scientific notation!")

    def operator_state(self):
        # if self.model_code[self.index].isnumeric() and self.register == "-":
        #     # transition 1: if we find a numeric, change to integer state
        #     # lookahead used, needs to be improved
        #     #self.register += self.current_char
        #     self.current_state = self.integer_state
        #
        # else:
        #     self.reduce_register()
        #     self.current_state = self.default_state
        self.reduce_register()
        self.current_state = self.default_state<|MERGE_RESOLUTION|>--- conflicted
+++ resolved
@@ -158,10 +158,6 @@
 
     def scan(self) -> List[List[Token]]:
         while self.index < self.code_length:
-<<<<<<< HEAD
-=======
-            # print(self.current_state.__name__)
->>>>>>> 02c8b731
             self.current_state()
 
         if self.register == ";":
