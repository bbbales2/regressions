--- conflicted
+++ resolved
@@ -132,66 +132,6 @@
         return f"{node.value}"
 
 
-<<<<<<< HEAD
-=======
-class CodeExecutor(NodeWalker):
-    arguments: Dict[ast.Variable, Any]
-    parameters: Dict[str, Any]
-    left_side_of_sampling: ast.ModelBase
-
-    def __init__(self, arguments: Dict[ast.Variable, Any] = None, parameters: Dict[str, Any] = None):
-        self.arguments = arguments
-        self.parameters = parameters
-        self.left_side_of_sampling = None
-
-    def walk_Statement(self, node: ast.Statement):
-        if node.op == "~":
-            self.left_side_of_sampling = node.left
-            return_value = self.walk(node.right)
-            self.left_side_of_sampling = None
-            return return_value
-        else:
-            raise CompileError(f"{node.op} operator not supported in BaseCodeGenerator", node)
-
-    def walk_Logical(self, node: ast.Logical):
-        left = self.walk(node.left)
-        right = self.walk(node.right)
-        return eval(f"(left {node.op} right)")
-
-    def walk_Binary(self, node: ast.Binary):
-        left = self.walk(node.left)
-        right = self.walk(node.right)
-        return eval(f"left {node.op} right")
-
-    def walk_IfElse(self, node: ast.IfElse):
-        predicate = self.arguments[node.predicate]
-        return jax.lax.cond(predicate, lambda: self.walk(node.left), lambda: self.walk(node.right))
-
-    def walk_FunctionCall(self, node: ast.FunctionCall):
-        arglist = []
-
-        if self.left_side_of_sampling:
-            arglist += [self.walk(self.left_side_of_sampling)]
-
-        if node.arglist:
-            arglist += [self.walk(arg) for arg in node.arglist]
-
-        return eval(node.name)(*arglist)
-
-    def walk_Variable(self, node: ast.Variable):
-        if node in self.arguments:
-            if node.name in self.parameters:
-                trace = self.arguments[node]
-                return self.parameters[node.name][trace]
-            else:
-                return self.arguments[node]
-        else:
-            return self.parameters[node.name]
-
-    def walk_Literal(self, node: ast.Literal):
-        return node.value
-
->>>>>>> 7cb05752
 
 class TraceExecutor(NodeWalker):
     """
