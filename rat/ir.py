from codeop import Compile
from dataclasses import dataclass, field
from enum import Enum
import pandas as pd
from typing import Tuple, Union, Type, List, Dict, TYPE_CHECKING, Set
<<<<<<< HEAD
=======

if TYPE_CHECKING:
    from . import ast
>>>>>>> 9512e6ef

from . import types


class BaseVisitor:
    def __init__(self):
        self.expression_string = ""

    def visit_IntegerConstant(self, integer_node: ast.IntegerConstant, *args, **kwargs):
        self.expression_string += integer_node.value

    def visit_RealConstant(self, real_node: ast.RealConstant, *args, **kwargs):
        if real_node.value == float("inf"):
            self.expression_string += "float('inf')"
        elif real_node.value == float("-inf"):
            self.expression_string += "float('-inf')"
        else:
            self.expression_string += str(real_node.value)

    def visit_Subscript(self, subscript_node: ast.Subscript, *args, **kwargs):
        raise NotImplementedError()

    def visit_SubscriptColumn(self, column_node: ast.SubscriptColumn, *args, **kwargs):
        raise NotImplementedError()

    def visit_Shift(self, shift_node: ast.Shift, *args, **kwargs):
        raise NotImplementedError()

    def visit_Data(self, data_node: ast.Data, *args, **kwargs):
        raise NotImplementedError()

    def visit_Param(self, param_node: ast.Param, *args, **kwargs):
        raise NotImplementedError()

    def visit_Normal(self, normal_node: ast.Normal, *args, **kwargs):
        self.expression_string += "jax.scipy.stats.norm.logpdf("
        normal_node.variate.accept(self, *args, **kwargs)
        self.expression_string += ", "
        normal_node.mean.accept(self, *args, **kwargs)
        self.expression_string += ", "
        normal_node.std.accept(self, *args, **kwargs)
        self.expression_string += ")"

    def visit_BernoulliLogit(self, bernoulli_node: ast.BernoulliLogit, *args, **kwargs):
        self.expression_string += "rat.math.bernoulli_logit("
        bernoulli_node.variate.accept(self, *args, **kwargs)
        self.expression_string += ", "
        bernoulli_node.logit_p.accept(self, *args, **kwargs)
        self.expression_string += ")"

    def visit_LogNormal(self, lognormal_node: ast.LogNormal, *args, **kwargs):
        self.expression_string += "rat.math.log_normal("
        lognormal_node.variate.accept(self, *args, **kwargs)
        self.expression_string += ", "
        lognormal_node.mean.accept(self, *args, **kwargs)
        self.expression_string += ", "

    def visit_Cauchy(self, cauchy_node: ast.Cauchy, *args, **kwargs):
        self.expression_string += "jax.scipy.stats.cauchy.logpdf("
        cauchy_node.variate.accept(self, *args, **kwargs)
        self.expression_string += ", "
        cauchy_node.location.accept(self, *args, **kwargs)
        self.expression_string += ", "
        cauchy_node.scale.accept(self, *args, **kwargs)
        self.expression_string += ")"

    def visit_Exponential(self, exponential_node: ast.Exponential, *args, **kwargs):
        self.expression_string += "jax.scipy.stats.expon.logpdf("
        exponential_node.variate.accept(self, *args, **kwargs)
        self.expression_string += ", loc=0, scale="
        exponential_node.scale.accept(self, *args, **kwargs)
        self.expression_string += ")"

    def visit_Diff(self, diff_node: ast.Diff, *args, **kwargs):
        diff_node.left.accept(self, *args, **kwargs)
        self.expression_string += " - "
        diff_node.right.accept(self, *args, **kwargs)

    def visit_Sum(self, sum_node: ast.Sum, *args, **kwargs):
        sum_node.left.accept(self, *args, **kwargs)
        self.expression_string += " + "
        sum_node.right.accept(self, *args, **kwargs)

    def visit_Mul(self, mul_node: ast.Mul, *args, **kwargs):
        mul_node.left.accept(self, *args, **kwargs)
        self.expression_string += " * "
        mul_node.right.accept(self, *args, **kwargs)

    def visit_Pow(self, pow_node: ast.Pow, *args, **kwargs):
        pow_node.base.accept(self, *args, **kwargs)
        self.expression_string += " ** "
        pow_node.exponent.accept(self, *args, **kwargs)

    def visit_Div(self, div_node: ast.Div, *args, **kwargs):
        div_node.left.accept(self, *args, **kwargs)
        self.expression_string += " / "
        div_node.right.accept(self, *args, **kwargs)

    def visit_Mod(self, mod_node: ast.Mod, *args, **kwargs):
        mod_node.left.accept(self, *args, **kwargs)
        self.expression_string += " % "
        mod_node.right.accept(self, *args, **kwargs)

    def visit_PrefixNegation(self, pneg_node: ast.PrefixNegation, *args, **kwargs):
        self.expression_string += "-"
        pneg_node.accept(self, *args, **kwargs)

    def visit_Sqrt(self, sqrt_node: ast.Sqrt, *args, **kwargs):
        self.expression_string += "jax.numpy.sqrt("
        sqrt_node.subexpr.accept(self, *args, **kwargs)
        self.expression_string += ")"

    def visit_Log(self, log_node: ast.Log, *args, **kwargs):
        self.expression_string += "jax.numpy.log("
        log_node.subexpr.accept(self, *args, **kwargs)
        self.expression_string += ")"

    def visit_Exp(self, exp_node: ast.Exp, *args, **kwargs):
        self.expression_string += "jax.numpy.exp("
        exp_node.subexpr.accept(self, *args, **kwargs)
        self.expression_string += ")"

    def visit_Abs(self, abs_node: ast.Abs, *args, **kwargs):
        self.expression_string += "jax.numpy.abs("
        abs_node.subexpr.accept(self, *args, **kwargs)
        self.expression_string += ")"

    def visit_Floor(self, floor_node: ast.Floor, *args, **kwargs):
        self.expression_string += "jax.numpy.floor("
        floor_node.subexpr.accept(self, *args, **kwargs)
        self.expression_string += ")"

    def visit_Ceil(self, ceil_node: ast.Ceil, *args, **kwargs):
        self.expression_string += "jax.numpy.ceil("
        ceil_node.subexpr.accept(self, *args, **kwargs)
        self.expression_string += ")"

    def visit_Round(self, round_node: ast.Round, *args, **kwargs):
        self.expression_string += "jax.numpy.round("
        round_node.subexpr.accept(self, *args, **kwargs)
        self.expression_string += ")"

    def visit_Sin(self, sin_node: ast.Sin, *args, **kwargs):
        self.expression_string += "jax.numpy.sin("
        sin_node.subexpr.accept(self, *args, **kwargs)
        self.expression_string += ")"

    def visit_Cos(self, cos_node: ast.Cos, *args, **kwargs):
        self.expression_string += "jax.numpy.cos("
        cos_node.subexpr.accept(self, *args, **kwargs)
        self.expression_string += ")"

    def visit_Tan(self, tan_node: ast.Tan, *args, **kwargs):
        self.expression_string += "jax.numpy.tan("
        tan_node.subexpr.accept(self, *args, **kwargs)
        self.expression_string += ")"

    def visit_Arcsin(self, arcsin_node: ast.Arcsin, *args, **kwargs):
        self.expression_string += "jax.numpy.arcsin("
        arcsin_node.subexpr.accept(self, *args, **kwargs)
        self.expression_string += ")"

    def visit_Arccos(self, arccos_node: ast.Arccos, *args, **kwargs):
        self.expression_string += "jax.numpy.arccos("
        arccos_node.subexpr.accept(self, *args, **kwargs)
        self.expression_string += ")"

    def visit_Arctan(self, arctan_node: ast.Arctan, *args, **kwargs):
        self.expression_string += "jax.numpy.arctan("
        arctan_node.subexpr.accept(self, *args, **kwargs)
        self.expression_string += ")"

    def visit_Logit(self, logit_node: ast.Logit, *args, **kwargs):
        self.expression_string += "jax.scipy.special.logit("
        logit_node.subexpr.accept(self, *args, **kwargs)
        self.expression_string += ")"

    def visit_InverseLogit(self, invlogit_node: ast.InverseLogit, *args, **kwargs):
        self.expression_string += "jax.scipy.special.expit("
        invlogit_node.subexpr.accept(self, *args, **kwargs)
        self.expression_string += ")"<|MERGE_RESOLUTION|>--- conflicted
+++ resolved
@@ -3,14 +3,9 @@
 from enum import Enum
 import pandas as pd
 from typing import Tuple, Union, Type, List, Dict, TYPE_CHECKING, Set
-<<<<<<< HEAD
-=======
 
 if TYPE_CHECKING:
     from . import ast
->>>>>>> 9512e6ef
-
-from . import types
 
 
 class BaseVisitor:
