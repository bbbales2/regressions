--- conflicted
+++ resolved
@@ -79,27 +79,21 @@
         elif operator.value == "/":
             return Div(left=left, right=right, range=operator.range)
         elif operator.value == "^":
-<<<<<<< HEAD
-            return Pow(left=left, right=right, line_index=operator.line_index, column_index=operator.column_index)
-        elif operator.value == "%":
-            return Mod(left=left, right=right, line_index=operator.line_index, column_index=operator.column_index)
-        elif operator.value == "<":
-            return LessThan(left=left, right=right, line_index=operator.line_index, column_index=operator.column_index)
-        elif operator.value == ">":
-            return GreaterThan(left=left, right=right, line_index=operator.line_index, column_index=operator.column_index)
-        elif operator.value == "<=":
-            return LessThanOrEq(left=left, right=right, line_index=operator.line_index, column_index=operator.column_index)
-        elif operator.value == ">=":
-            return GreaterThanOrEq(left=left, right=right, line_index=operator.line_index, column_index=operator.column_index)
-        elif operator.value == "==":
-            return EqualTo(left=left, right=right, line_index=operator.line_index, column_index=operator.column_index)
-        elif operator.value == "!=":
-            return NotEqualTo(left=left, right=right, line_index=operator.line_index, column_index=operator.column_index)
-=======
-            return Pow(base=left, exponent=right, range=operator.range)
+            return Pow(left=left, right=right, range=operator.range)
         elif operator.value == "%":
             return Mod(left=left, right=right, range=operator.range)
->>>>>>> 1d22ab44
+        elif operator.value == "<":
+            return LessThan(left=left, right=right, range=operator.range)
+        elif operator.value == ">":
+            return GreaterThan(left=left, right=right, range=operator.range)
+        elif operator.value == "<=":
+            return LessThanOrEq(left=left, right=right, range=operator.range)
+        elif operator.value == ">=":
+            return GreaterThanOrEq(left=left, right=right, range=operator.range)
+        elif operator.value == "==":
+            return EqualTo(left=left, right=right, range=operator.range)
+        elif operator.value == "!=":
+            return NotEqualTo(left=left, right=right, range=operator.range)
         else:
             raise Exception(f"InfixOps: Unknown operator type {operator.value}")
 
