--- conflicted
+++ resolved
@@ -405,7 +405,6 @@
             raise ParseError(f"{token.value} can't be in the beginning of a construct!", self.model_string,
                              token.line_index, token.column_index)
 
-<<<<<<< HEAD
     def parse_param(self, is_lhs = False):
         self.expect_token(Identifier)
         token = self.peek()
@@ -465,16 +464,6 @@
                 elif lookahead_1.value == ">":
                     self.remove()  # >
                     break
-=======
-            else:  # parameter/data
-                if token.value in self.data_names:
-                    exp = Data(token.value)
-                    self.remove()  # identifier
-                elif token.value in Distributions.names:
-                    raise ParseError(
-                        "A distribution has been found in an expressions", self.model_string, token.line_index, token.column_index
-                    )
->>>>>>> 02c8b731
                 else:
                     raise ParseError(
                         f"Found unknown token with value {lookahead_1.value} when evaluating constraints",
