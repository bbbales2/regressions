import pandas
import pytest
from rat import variables


@pytest.fixture
def index():
    group1 = [2, 2, 1, 1, 1, 1]
    group2 = [2, 1, 1, 2, 3, 3]
    unprocessed_df = pandas.DataFrame(zip(group1, group2), columns=("group1", "group2"))
    return variables.Index(unprocessed_df)


def test_index_constructor(index):
    assert len(index.df) == 5
    assert index.df["group1"].to_list() == [1, 1, 1, 2, 2]
    assert index.df["group2"].to_list() == [1, 2, 3, 1, 2]


def test_incorporate_shifts(index):
    index.incorporate_shifts(("group1", "group2"), (1, 1))
    assert index.df["group1"].to_list()[:-1] == [1, 1, 1, 2, 2]
    assert index.df["group2"].to_list()[:-1] == [1, 2, 3, 1, 2]
    assert index.df["group1"].isna().to_list() == [
        False,
        False,
        False,
        False,
        False,
        True,
    ]
    assert index.df["group2"].isna().to_list() == [
        False,
        False,
        False,
        False,
        False,
        True,
    ]

    index.incorporate_shifts(("group2",), (1,))
    assert index.df["group1"].to_list()[:-3] == [1, 1, 1, 2, 2]
    assert index.df["group1"].to_list()[-2:] == [1, 2]
    assert index.df["group2"].to_list()[:-3] == [1, 2, 3, 1, 2]
    assert index.df["group1"].isna().to_list() == [
        False,
        False,
        False,
        False,
        False,
        True,
        False,
        False,
    ]
    assert index.df["group2"].isna().to_list() == [
        False,
        False,
        False,
        False,
        False,
        True,
        True,
        True,
    ]


<<<<<<< HEAD
    index.incorporate_shifts(("group1", "group2"), (2, 1))
    assert index.df["group1"].to_list()[:-4] == [1, 1, 1, 2, 2]
    assert index.df["group1"].to_list()[-3:-1] == [1, 2]
    assert index.df["group2"].to_list()[:-4] == [1, 2, 3, 1, 2]
    assert index.df["group2"].to_list()[-1:] == [1]
    assert index.df["group1"].isna().to_list() == [False, False, False, False, False, True, False, False, True]
    assert index.df["group2"].isna().to_list() == [False, False, False, False, False, True, True, True, False]
=======
def test_compute_shifted_df(index):
    # def compute_shifted_df(self, df, shift_columns, shift):
    pass


def test_rebuild_df(index):
    # def rebuild_df(self):
    pass
>>>>>>> b9636f16


def test_get_numpy_indices(index):
    # def get_numpy_indices(self, df):
    pass


if __name__ == "__main__":
    pytest.main([__file__])<|MERGE_RESOLUTION|>--- conflicted
+++ resolved
@@ -64,7 +64,6 @@
     ]
 
 
-<<<<<<< HEAD
     index.incorporate_shifts(("group1", "group2"), (2, 1))
     assert index.df["group1"].to_list()[:-4] == [1, 1, 1, 2, 2]
     assert index.df["group1"].to_list()[-3:-1] == [1, 2]
@@ -72,16 +71,6 @@
     assert index.df["group2"].to_list()[-1:] == [1]
     assert index.df["group1"].isna().to_list() == [False, False, False, False, False, True, False, False, True]
     assert index.df["group2"].isna().to_list() == [False, False, False, False, False, True, True, True, False]
-=======
-def test_compute_shifted_df(index):
-    # def compute_shifted_df(self, df, shift_columns, shift):
-    pass
-
-
-def test_rebuild_df(index):
-    # def rebuild_df(self):
-    pass
->>>>>>> b9636f16
 
 
 def test_get_numpy_indices(index):
