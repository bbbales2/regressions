--- conflicted
+++ resolved
@@ -102,15 +102,14 @@
 
     assert statement.__str__() == expected.__str__()
 
-<<<<<<< HEAD
+
 def test_parser_invalid_expressions():
     with pytest.raises(IndexError):
         test_string = "tau<lower=0.0> ~ normal(skills_mu[year?]);"
         data_names = ["year", "skills_mu"]
         statement = Parser(scanner(test_string), data_names, test_string).statement()
-=======
+
 
 if __name__ == "__main__":
     logging.getLogger().setLevel(logging.DEBUG)
     pytest.main([__file__, "-s", "-o", "log_cli=true"])
->>>>>>> cd1f13bb
