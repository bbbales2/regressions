--- conflicted
+++ resolved
@@ -23,7 +23,7 @@
     tau<lower = 0.0> ~ log_normal(0, 1);
     """
 
-<<<<<<< HEAD
+
     # TODO: Add a unit test that the thing above parses to the thing below
     parsed_lines = [
         ops.Normal(ops.Data("y"), ops.Param("theta", ops.Index(("school",))), ops.Data("sigma")),
@@ -37,9 +37,7 @@
     ]
 
     return Model(data_df, model_string=model_string)  # model_string=model_string
-=======
-    return Model(data_df, model_string=model_string)
->>>>>>> 5cc31523
+
 
 
 def test_optimize_eight_schools(eight_schools_model):
