--- conflicted
+++ resolved
@@ -8,6 +8,8 @@
 import ops
 import compiler
 from model import Model
+from parser import Parser
+from scanner import scanner
 
 data_df = (
     pandas.read_csv("games_small.csv")
@@ -30,15 +32,9 @@
         ops.Param("tau")
     ),
     ops.Normal(
-<<<<<<< HEAD
         ops.Param("skills_mu", ops.Index(("year_mu",))),
-        ops.Constant(0.0),
-        ops.Constant(1.0)
-=======
-        ops.Param("skills_mu", ops.Index("year_mu")),
         ops.RealConstant(0.0),
         ops.RealConstant(1.0)
->>>>>>> 23234cfa
     ),
     ops.Normal(
         ops.Param("tau"),
@@ -47,132 +43,18 @@
     )
 ]
 
-<<<<<<< HEAD
+input_str = "score_diff~normal(skills[home_team, year]-skills[away_team, year],sigma);"
+scanned = scanner(input_str)
+parsed = Parser(scanned).statement()
+print(parsed.code())
+
+
 model = Model(data_df, parsed_lines)
-=======
-#score_diff ~ normal(skills[home_team, year] - skills[away_team, year], sigma);
-#skills[team, year] ~ normal(skills_mu[year], tau);
-#tau ~ normal(0.0, 1.0);
-#sigma ~ normal(0.0, 10.0);
-
-stan_data : typing.Dict[str, context.StanData] = {}
-stan_params : typing.Dict[str, context.StanParam] = {}
->>>>>>> 23234cfa
 
 fit = model.sample(20)
 
 tau_df = fit.draws("tau")
 skills_df = fit.draws("skills")
 
-<<<<<<< HEAD
 print(tau_df)
-print(skills_df)
-=======
-    if isinstance(tree.lhs, ops.Data):
-        tree_df = df
-    else:
-        param = stan_params[tree.lhs.get_key()]
-        param_index = param.stan_index
-        if param_index is not None:
-            tree_df = param_index.index_df
-            if tree.lhs.index is not None:
-                tree_df.columns = tree.lhs.index.get_key()
-        else:
-            tree_df = None
-
-    stan_indices : typing.Dict[tuple, context.StanIndex] = {}
-
-    #for index in ops.search_tree(ops.Index, tree):
-    #    index_key = index.get_key()
-    #    if index_key not in stan_indices:
-    #        stan_indices[index_key] = (
-    #            context.StanIndex(tree_df[list(index_key)])
-    #        )
-
-    for datum in ops.search_tree(ops.Data, tree):
-        datum_key = datum.get_key()
-        if datum_key not in stan_data:
-            stan_data[datum_key] = context.StanData(tree_df[datum.name])
-
-    param_indices = {}
-    for param in ops.search_tree(ops.Param, tree):
-        param_key = param.get_key()
-        if param.index is not None:
-            if param_key not in param_indices:
-                param_indices[param_key] = []
-            param_indices[param_key].append(param.index.get_key())
-        else:
-            stan_params[param_key] = context.StanParam(param_key)
-
-    for param_key, index_key_set in param_indices.items():
-        columns = list(index_key_set[0])
-        value_dfs = []
-        for key in index_key_set:
-            value_df = tree_df.loc[:, key]
-            value_df.columns = columns
-            value_dfs.append(value_df)
-
-        values_df = pandas.concat(value_dfs, ignore_index = True)
-
-        for key in index_key_set:
-            index_df = tree_df.loc[:, key]
-            stan_index = context.StanIndex(index_df, values_df)
-            stan_indices[key] = stan_index
-
-        stan_params[param_key] = context.StanParam(param_key, stan_index)
-
-    for expr in ops.search_tree(ops.Index, tree):
-        expr.populate(stan_indices[expr.get_key()])
-
-    for expr in ops.search_tree(ops.Data, tree):
-        expr.populate(stan_data[expr.get_key()])
-
-    for expr in ops.search_tree(ops.Param, tree):
-        expr.populate(stan_params[expr.get_key()])
-
-    for stan_index in stan_indices.values():
-        data_lines.append(stan_index.code())
-
-    model_lines.append(tree.code())
-
-for stan_datum in stan_data.values():
-    data_lines.append(stan_datum.code())
-for stan_param in stan_params.values():
-    parameters_lines.append(stan_param.code())
-
-data_block = "\n".join(data_lines)
-parameters_block = "\n".join(parameters_lines)
-model_block = "\n".join(model_lines)
-
-print(f"""
-data {{
-{data_block}
-}}
-parameters {{
-{parameters_block}
-}}
-model {{
-{model_block}
-}}
-""")
-
-#score_diff ~ normal(skills[home_team, year] - skills[away_team, year], sigma);
-#skills[team, year] ~ normal(skills_mu[year], tau);
-#tau ~ normal(0.0, 1.0);
-#sigma ~ normal(0.0, 10.0);
-
-
-
-
-#for index_tuple in indices:
-#    for row in df[list(index_tuple)].itertuples(index = False):
-#        print(index_tuple, row, multifactors[index_tuple].get_index(row))
-
-#for column, series in df.iteritems():
-#    is_int = pandas.api.types.is_integer_dtype(series)
-#    is_float = pandas.api.types.is_integer_dtype(series)
-#    is_str = pandas.api.types.is_string_dtype(series)
-#    if is_int or is_str:
-#        factors[name] = make_factor(series.tolist())
-        
->>>>>>> 23234cfa
+print(skills_df)